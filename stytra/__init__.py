--- conflicted
+++ resolved
@@ -195,13 +195,9 @@
         if save:  # save metadata
 
             if not self.debug_mode:  # upload to database
-<<<<<<< HEAD
                 db_idx = put_experiment_in_db(self.dc.get_clean_dict(paramstree=True))
                 self.dc.add_data_source(db_idx, 'general_db_index')
             self.dc.save()
-=======
-                put_experiment_in_db(clean_dict)
->>>>>>> fdf0f721
         self.protocol_runner.reset()
         if self.notifier is not None:
             self.notifier.post_update("Experiment on setup " +
