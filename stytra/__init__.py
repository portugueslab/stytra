import sys
import traceback
import os
import zmq
import inspect
import qdarkstyle
import git

from PyQt5.QtWidgets import QMainWindow, QCheckBox, QVBoxLayout, QSplitter
from PyQt5.QtCore import QTimer, pyqtSignal, QObject

from stytra.gui.control_gui import ProtocolControlWidget
from stytra.gui.display_gui import StimulusDisplayWindow
from stytra.calibration import CrossCalibrator, CircleCalibrator

from stytra.collectors import DataCollector, HasPyQtGraphParams, Metadata

# imports for tracking
from stytra.hardware.video import XimeaCamera, VideoFileSource, FrameDispatcher
from stytra.tracking import QueueDataAccumulator
from stytra.tracking.tail import trace_tail_radial_sweep, trace_tail_centroid
from stytra.gui.camera_display import CameraTailSelection, CameraViewCalib
from stytra.gui.plots import MultiStreamPlot, StreamingPositionPlot
from multiprocessing import Queue, Event
from stytra.stimulation import ProtocolRunner

from stytra.metadata import MetadataCamera
from stytra.stimulation.closed_loop import VigourMotionEstimator,\
    LSTMLocationEstimator

# imports for moving detector
from stytra.hardware.video import MovingFrameDispatcher
from stytra.dbconn import put_experiment_in_db


# this part is needed to find default arguments of functions
def get_default_args(func):
    signature = inspect.signature(func)
    return {
        k: v.default
        for k, v in signature.parameters.items()
        if v.default is not inspect.Parameter.empty
    }


class Experiment(QObject):
    sig_calibrating = pyqtSignal()
    def __init__(self, directory,
                 calibrator=None,
                 save_csv=False,
                 app=None,
                 asset_directory='',
                 debug_mode=True):
        """General class for running experiments
        :param directory: data for saving options and data
        :param calibrator:
        :param save_csv:
        :param app: app: A QApplication in which to run the experiment
        :param asset_directory:
        :param debug_mode:
        """
        super().__init__()

        self.app = app
        self.app.setStyleSheet(qdarkstyle.load_stylesheet_pyqt5())

        self.asset_dir = asset_directory
        self.debug_mode = debug_mode

        self.directory = directory
        if not os.path.isdir(self.directory):
            os.makedirs(self.directory)
        print('Saving into '+self.directory )

<<<<<<< HEAD
=======
        self.save_csv = save_csv

        self.dc = DataCollector(self.metadata_general, self.metadata_fish,
                                folder_path=self.directory, use_last_val=True)

        self.asset_folder = asset_directory

        self.debug_mode = debug_mode
        if not self.debug_mode:
            self.check_if_committed()

        self.window_display = StimulusDisplayWindow(experiment=self)
        self.widget_control = ProtocolControlWindow(self.window_display,
                                                    self.debug_mode)

        self.metadata_gui = MetaListGui([self.metadata_general,
                                         self.metadata_fish])
        self.widget_control.combo_prot.currentIndexChanged.connect(self.change_protocol)
        self.widget_control.spn_n_repeats.valueChanged.connect(self.change_protocol)

        self.widget_control.button_metadata.clicked.connect(self.metadata_gui.show)
        self.widget_control.button_toggle_prot.clicked.connect(self.toggle_protocol)

        # Connect the display window to the metadata collector
        self.dc.add_data_source('stimulus', 'display_params',
                                self.window_display, 'display_params',
                                use_last_val=True)

        self.widget_control.reset_ROI()

>>>>>>> d16a7645
        if calibrator is None:
            self.calibrator = CrossCalibrator()
        else:
            self.calibrator = calibrator

        self.protocol_runner = ProtocolRunner(experiment=self)
        self.protocol_runner.sig_protocol_finished.connect(self.end_protocol)

        # Maybe Experiment class can inherit from HasPyQtParams itself; but for now I just
        # use metadata object to access the global _params later in the code.
        # This entire Metadata() thing may be replaced by params in the experiment
        self.metadata = Metadata()
        self.dc = DataCollector(folder_path=self.directory)
        self.dc.add_data_source(self.protocol_runner.log, name='stimulus_log')
        self.dc.add_data_source(self.metadata)

        # Projector window and experiment control GUI
        self.window_display = StimulusDisplayWindow()
        self.window_display.widget_display.calibrator = self.calibrator
        self.window_display.widget_display.set_protocol_runner(self.protocol_runner)

        self.widget_control = ProtocolControlWidget(display_window=self.window_display,
                                                    experiment=self)

        self.widget_control.show()

<<<<<<< HEAD
        # This has to happen after or version will be reset together with the rest
        if not self.debug_mode:
            self.check_if_committed()
=======
    def toggle_protocol(self):
        if self.protocol.running:
            self.end_protocol()
            self.widget_control.button_toggle_prot.setText("▶")
        else:
            self.start_protocol()
            self.widget_control.button_toggle_prot.setText("■")

    def change_protocol(self, _):
        # TODO implement GUI for protocol params
        Protclass = self.widget_control.combo_prot.prot_classdict[
            self.widget_control.combo_prot.currentText()]
        n_repeats = self.widget_control.spn_n_repeats.value()
        self.set_protocol(Protclass(n_repeats=n_repeats, experiment=self))
        self.reconfigure_ui()

    def reconfigure_ui(self):
        pass
>>>>>>> d16a7645

        self.widget_control.reset_ROI()  # update ROI to set to new loaded size


    def check_if_committed(self):
        """ Checks if the version of stytra used to run the experiment is committed,
        so that for each experiment it is known what code was used to record it
        """

        # Get program name and version for saving:
        repo = git.Repo(search_parent_directories=True)
        git_hash = repo.head.object.hexsha

        # Save to the metadata
        self.metadata.params.addChild({'name': 'version', 'type': 'group',
                                       'value': [{'name': 'git_hash', 'value': git_hash},
                                                 {'name': 'program', 'value': __file__}]})

        if len(repo.git.diff('HEAD~1..HEAD',
                             name_only=True)) > 0:
            print('The following files contain uncommitted changes:')
            print(repo.git.diff('HEAD~1..HEAD', name_only=True))
            raise PermissionError(
                'The project has to be committed before starting!')

    def show_stimulus_screen(self, full_screen=True):
        self.window_display.show()
        if full_screen:
            try:
                self.window_display.windowHandle().setScreen(self.app.screens()[1])
                self.window_display.showFullScreen()
            except IndexError:
                print('Second screen not available')

    def start_protocol(self):
        self.protocol_runner.start()

    def end_protocol(self, do_not_save=None):
<<<<<<< HEAD
        self.protocol_runner.end()
        if not do_not_save and not self.debug_mode:
            self.dc.save(save_csv=False)
            # put_experiment_in_db(self.dc.get_clean_dict())
        self.protocol_runner.reset()
=======
        self.protocol.end()
        if not do_not_save:
            if not self.debug_mode:
                db_id = put_experiment_in_db(self.dc.get_full_dict())
                self.dc.add_data_source('general', 'db_id', db_id)

            self.dc.save(save_csv=self.save_csv)
        self.protocol.reset()
>>>>>>> d16a7645

    def closeEvent(self, *args, **kwargs):
        if self.protocol_runner is not None:
            self.end_protocol(do_not_save=True)
        self.app.closeAllWindows()


class LightsheetExperiment(Experiment):
    def __init__(self, *args, **kwargs):
        super().__init__(*args, **kwargs)

        self.zmq_context = zmq.Context()
        self.zmq_socket = self.zmq_context.socket(zmq.REP)

        self.chk_lightsheet = QCheckBox("Wait for lightsheet")
        self.chk_lightsheet.setChecked(False)

        self.widget_control.layout.addWidget(self.chk_lightsheet, 0)

        self.lightsheet_config = dict()
        self.dc.add_data_source('imaging', 'lightsheet_config', self, 'lightsheet_config')

    def start_protocol(self):
        # Start only when received the GO signal from the lightsheet
        if self.chk_lightsheet.isChecked():
            self.zmq_socket.bind("tcp://*:5555")
            print('bound socket')
            self.lightsheet_config = self.zmq_socket.recv_json()
            print('received config')
            print(self.lightsheet_config)
            # send the duration of the protocol so that
            # the scanning can stop
            self.zmq_socket.send_json(self.protocol_runner.duration)
        super().start_protocol()


class CameraExperiment(Experiment):
    def __init__(self, *args, video_file=None, **kwargs):
        """

        :param args:
        :param video_file: if not using a camera, the video
        file for the test input
        :param kwargs:
        """
        super().__init__(*args, **kwargs)
        self.frame_queue = Queue(500)
        self.gui_frame_queue = Queue()
        self.finished_sig = Event()

        self.gui_refresh_timer = QTimer()
        self.gui_refresh_timer.setSingleShot(False)

        self.metadata_camera = MetadataCamera()
        self.dc.add_data_source(self.metadata_camera)

        if video_file is None:
            self.control_queue = Queue()
            self.camera = XimeaCamera(self.frame_queue,
                                      self.finished_sig,
                                      self.control_queue)
        else:
            self.control_queue = None
            self.camera = VideoFileSource(self.frame_queue,
                                          self.finished_sig,
                                          video_file)

        self.frame_dispatcher = None

    def go_live(self):
        self.camera.start()
        self.gui_refresh_timer.start(1000//60)
        if self.frame_dispatcher is not None:
            self.frame_dispatcher.start()
        sys.excepthook = self.excepthook

    def closeEvent(self, *args, **kwargs):
        super().closeEvent(*args, **kwargs)
        self.finished_sig.set()
        # self.camera.join(timeout=1)
        self.camera.terminate()
        print('Camera process terminated')
        if self.frame_dispatcher is not None:
            self.frame_dispatcher.terminate()
            print('Frame dispatcher terminated')
        self.gui_refresh_timer.stop()


class TailTrackingExperiment(CameraExperiment):
    def __init__(self, *args,
                 tracking_method='angle_sweep',
                 tracking_method_parameters=None,
                 motion_estimation=None, motion_estimation_parameters=None,
                 **kwargs):
        """ An experiment which contains tail tracking,
        base for any experiment that tracks behaviour or employs
        closed loops

        :param args:
        :param tracking_method: the method used to track the tail
        :param kwargs:
        """
        super().__init__(*args, **kwargs)
        self.metadata.params[('fish_metadata', 'embedded')] = True

        # infrastructure for processing data from the camera
        self.processing_parameter_queue = Queue()
        self.tail_position_queue = Queue()

        dict_tracking_functions = dict(angle_sweep=trace_tail_radial_sweep,
                                       centroid=trace_tail_centroid)

        current_tracking_method_parameters = get_default_args(dict_tracking_functions[tracking_method])
        if tracking_method_parameters is not None:
            current_tracking_method_parameters.update(tracking_method_parameters)

        self.frame_dispatcher = FrameDispatcher(frame_queue=self.frame_queue,
                                                gui_queue=self.gui_frame_queue,
                                                processing_function=dict_tracking_functions[tracking_method],
                                                processing_parameter_queue=self.processing_parameter_queue,
                                                finished_signal=self.finished_sig,
                                                output_queue=self.tail_position_queue,
                                                gui_framerate=20,
                                                print_framerate=False)

        self.data_acc_tailpoints = QueueDataAccumulator(self.tail_position_queue,
                                                        header_list=['tail_sum'] +
                                                        ['theta_{:02}'.format(i)
                                                         for i in range(
                                                            current_tracking_method_parameters['n_segments'])])

        self.camera_viewer = CameraTailSelection(
            tail_start_points_queue=self.processing_parameter_queue,
            camera_queue=self.gui_frame_queue,
            tail_position_data=self.data_acc_tailpoints,
            update_timer=self.gui_refresh_timer,
            control_queue=self.control_queue,
            camera_parameters=self.metadata_camera,
            tracking_params=current_tracking_method_parameters)

        self.widget_control.layout.insertWidget(0, self.camera_viewer)

        self.dc.add_data_source('tracking',
                                'tail_position', self.camera_viewer, 'roi_dict')
        self.camera_viewer.reset_ROI()

        # start the processes and connect the timers
        self.gui_refresh_timer.timeout.connect(
            self.data_acc_tailpoints.update_list)

        if motion_estimation == 'LSTM':
            lstm_name = motion_estimation_parameters['model']
            del motion_estimation_parameters['model']
            self.position_estimator = LSTMLocationEstimator(self.data_acc_tailpoints,
                                                            self.asset_folder + '/' +
                                                            lstm_name,
                                                            **motion_estimation_parameters)

        self.main_layout = QSplitter()
        self.monitoring_widget = QWidget()
        self.monitoring_layout = QVBoxLayout()
        self.monitoring_widget.setLayout(self.monitoring_layout)

        self.stream_plot = MultiStreamPlot()

        self.monitoring_layout.addWidget(self.stream_plot)
        self.gui_refresh_timer.timeout.connect(self.stream_plot.update)

        self.stream_plot.add_stream(self.data_acc_tailpoints,
                                    ['tail_sum', 'theta_01'])

        self.main_layout.addWidget(self.monitoring_widget)
        self.main_layout.addWidget(self.widget_control)
        self.setCentralWidget(self.main_layout)

        self.positionPlot = None

        self.go_live()

    def start_protocol(self):
        self.data_acc_tailpoints.reset()
        super().start_protocol()

    def end_protocol(self, *args, **kwargs):
        self.dc.add_data_source('behaviour', 'tail',
                                self.data_acc_tailpoints.get_dataframe())
        self.dc.add_data_source('behaviour', 'vr',
                                self.position_estimator.log.get_dataframe())
        # temporary removal of dynamic log as it is not correct
        self.dc.add_data_source('stimulus', 'dynamic_parameters',
                                 self.protocol.dynamic_log.get_dataframe())
        super().end_protocol(*args, **kwargs)
        try:
            self.position_estimator.reset()
            self.position_estimator.log.reset()
        except AttributeError:
            pass

    def set_protocol(self, protocol):
        super().set_protocol(protocol)
        self.protocol.sig_protocol_started.connect(self.data_acc_tailpoints.reset)

<<<<<<< HEAD
=======
    def reconfigure_ui(self):
        if isinstance(self.protocol, VRProtocol) and self.positionPlot is None:
            self.positionPlot = StreamingPositionPlot(data_accumulator=self.protocol.dynamic_log)
            self.monitoring_layout.addWidget(self.positionPlot)
            self.gui_refresh_timer.timeout.connect(self.positionPlot.update)
            self.stream_plot.add_stream(self.position_estimator.log,
                                        self.position_estimator.log.header_list[1:])


>>>>>>> d16a7645
    def excepthook(self, exctype, value, tb):
        traceback.print_tb(tb)
        print('{0}: {1}'.format(exctype, value))
        self.finished_sig.set()
        self.camera.terminate()
        self.frame_dispatcher.terminate()


class MovementRecordingExperiment(CameraExperiment):
    """ Experiment where the fish is recorded while it is moving

    """
    def __init__(self, *args, **kwargs):
        self.framestart_queue = Queue()
        self.splitter = QSplitter()
        self.camera_view = CameraViewCalib(camera_queue=self.gui_frame_queue,
                                           update_timer=self.gui_refresh_timer,
                                           control_queue=self.control_queue,
                                           camera_parameters=self.metadata_camera)
        super().__init__(*args, **kwargs)
        self.calibrator = CircleCalibrator()

        self.frame_dispatcher = MovingFrameDispatcher(self.frame_queue,
                                                      self.gui_frame_queue,
                                                      self.finished_sig,
                                                      output_queue=self.record_queue,
                                                      framestart_queue=self.framestart_queue,
                                                      signal_start_rec=self.start_rec_sig,
                                                      gui_framerate=30)
        self.go_live()

    def init_ui(self):
        self.setCentralWidget(self.splitter)
        self.splitter.addWidget(self.camera_view)
        self.splitter.addWidget(self.widget_control)<|MERGE_RESOLUTION|>--- conflicted
+++ resolved
@@ -72,39 +72,6 @@
             os.makedirs(self.directory)
         print('Saving into '+self.directory )
 
-<<<<<<< HEAD
-=======
-        self.save_csv = save_csv
-
-        self.dc = DataCollector(self.metadata_general, self.metadata_fish,
-                                folder_path=self.directory, use_last_val=True)
-
-        self.asset_folder = asset_directory
-
-        self.debug_mode = debug_mode
-        if not self.debug_mode:
-            self.check_if_committed()
-
-        self.window_display = StimulusDisplayWindow(experiment=self)
-        self.widget_control = ProtocolControlWindow(self.window_display,
-                                                    self.debug_mode)
-
-        self.metadata_gui = MetaListGui([self.metadata_general,
-                                         self.metadata_fish])
-        self.widget_control.combo_prot.currentIndexChanged.connect(self.change_protocol)
-        self.widget_control.spn_n_repeats.valueChanged.connect(self.change_protocol)
-
-        self.widget_control.button_metadata.clicked.connect(self.metadata_gui.show)
-        self.widget_control.button_toggle_prot.clicked.connect(self.toggle_protocol)
-
-        # Connect the display window to the metadata collector
-        self.dc.add_data_source('stimulus', 'display_params',
-                                self.window_display, 'display_params',
-                                use_last_val=True)
-
-        self.widget_control.reset_ROI()
-
->>>>>>> d16a7645
         if calibrator is None:
             self.calibrator = CrossCalibrator()
         else:
@@ -131,30 +98,9 @@
 
         self.widget_control.show()
 
-<<<<<<< HEAD
         # This has to happen after or version will be reset together with the rest
         if not self.debug_mode:
             self.check_if_committed()
-=======
-    def toggle_protocol(self):
-        if self.protocol.running:
-            self.end_protocol()
-            self.widget_control.button_toggle_prot.setText("▶")
-        else:
-            self.start_protocol()
-            self.widget_control.button_toggle_prot.setText("■")
-
-    def change_protocol(self, _):
-        # TODO implement GUI for protocol params
-        Protclass = self.widget_control.combo_prot.prot_classdict[
-            self.widget_control.combo_prot.currentText()]
-        n_repeats = self.widget_control.spn_n_repeats.value()
-        self.set_protocol(Protclass(n_repeats=n_repeats, experiment=self))
-        self.reconfigure_ui()
-
-    def reconfigure_ui(self):
-        pass
->>>>>>> d16a7645
 
         self.widget_control.reset_ROI()  # update ROI to set to new loaded size
 
@@ -193,22 +139,11 @@
         self.protocol_runner.start()
 
     def end_protocol(self, do_not_save=None):
-<<<<<<< HEAD
         self.protocol_runner.end()
         if not do_not_save and not self.debug_mode:
             self.dc.save(save_csv=False)
             # put_experiment_in_db(self.dc.get_clean_dict())
         self.protocol_runner.reset()
-=======
-        self.protocol.end()
-        if not do_not_save:
-            if not self.debug_mode:
-                db_id = put_experiment_in_db(self.dc.get_full_dict())
-                self.dc.add_data_source('general', 'db_id', db_id)
-
-            self.dc.save(save_csv=self.save_csv)
-        self.protocol.reset()
->>>>>>> d16a7645
 
     def closeEvent(self, *args, **kwargs):
         if self.protocol_runner is not None:
@@ -411,18 +346,6 @@
         super().set_protocol(protocol)
         self.protocol.sig_protocol_started.connect(self.data_acc_tailpoints.reset)
 
-<<<<<<< HEAD
-=======
-    def reconfigure_ui(self):
-        if isinstance(self.protocol, VRProtocol) and self.positionPlot is None:
-            self.positionPlot = StreamingPositionPlot(data_accumulator=self.protocol.dynamic_log)
-            self.monitoring_layout.addWidget(self.positionPlot)
-            self.gui_refresh_timer.timeout.connect(self.positionPlot.update)
-            self.stream_plot.add_stream(self.position_estimator.log,
-                                        self.position_estimator.log.header_list[1:])
-
-
->>>>>>> d16a7645
     def excepthook(self, exctype, value, tb):
         traceback.print_tb(tb)
         print('{0}: {1}'.format(exctype, value))
