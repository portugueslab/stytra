from PyQt5.QtCore import Qt, QTimer
from PyQt5.QtWidgets import QApplication, QMainWindow, QSplitter

from stytra.stimulation.protocols import SpontActivityProtocol, ShockProtocol, FlashProtocol, FlashShockProtocol
from stytra.gui.display_gui import StimulusDisplayWindow
from stytra.gui.control_gui import ProtocolControlWindow, StartingWindow
from stytra.metadata import DataCollector, MetadataFish, MetadataCamera, MetadataLightsheet, MetadataGeneral
from stytra.metadata.metalist_gui import MetaListGui
from stytra.tracking.tail import detect_tail_embedded
from stytra.gui.plots import StreamingPlotWidget
from stytra.gui.camera_display import CameraTailSelection
from stytra.hardware.video import XimeaCamera, FrameDispatcher
from stytra.tracking import DataAccumulator
from stytra.triggering import ZmqLightsheetTrigger, PyboardConnection
import json
import git


import multiprocessing

import qdarkstyle


class Experiment(QMainWindow):
    def __init__(self, app, folder, stim_name):
        super().__init__()
        self.app = app
        multiprocessing.set_start_method('spawn')
        self.pyb = PyboardConnection(com_port='COM3')
        self.zmq_trigger = ZmqLightsheetTrigger(pause=0, tcp_address='tcp://192.168.236.2:5555')
        self.experiment_folder = folder

        # Editable part #############################################################################################
        #############################################################################################################
        # Experiment folder:
        self.experiment_folder = 'C:/Users/lpetrucco/Desktop'

<<<<<<< HEAD
        run_if_committed = True
=======
        run_if_committed = False
>>>>>>> cf6e3d38
        #############################################################################################################
        # End editable part #########################################################################################
        # Fixed factor for converting piezo voltages to microns; an half FOV of 5 results in 400 microns scanning, so:
        piezo_amp_conversion = 400 / 5

        # Select chosen protocol (make sure that the specified number of frames (second tuple element) is correct!):
        protocol_dict = {'spontaneous': (SpontActivityProtocol(duration_sec=300, zmq_trigger=self.zmq_trigger),
                                         18000),
                         'flash': (FlashProtocol(repetitions=10, period_sec=30,  duration_sec=1, zmq_trigger=self.zmq_trigger),
                                   18000),
                         'shock': (ShockProtocol(repetitions=10, period_sec=30, zmq_trigger=self.zmq_trigger, pyb=self.pyb),
                                   18000),
                         'pairing': (FlashShockProtocol(repetitions=50, period_sec=30, zmq_trigger=self.zmq_trigger, pyb=self.pyb),
                                     90000)}

        self.finished = False
        self.frame_queue = multiprocessing.Queue()
        self.gui_frame_queue = multiprocessing.Queue()
        self.control_queue = multiprocessing.Queue()
        self.processing_param_queue = multiprocessing.Queue()
        self.tail_pos_queue = multiprocessing.Queue()
        self.finished_sig = multiprocessing.Event()

        # Take care of metadata:
        self.general_data = MetadataGeneral()
        self.fish_data = MetadataFish()
        self.imaging_data = MetadataLightsheet()
        self.camera_data = MetadataCamera()

        self.metalist_gui = MetaListGui([self.general_data, self.imaging_data,  self.fish_data])

        self.data_collector = DataCollector(self.fish_data, self.imaging_data, self.general_data,
                                            self.camera_data, folder_path=self.experiment_folder,
                                            use_last_val=True)

        try:
            self.protocol = protocol_dict[stim_name][0]
        except KeyError:
            raise KeyError('Stimulus name must be one of the following: spontaneous, flash, shock, pairing')

        repo = git.Repo(search_parent_directories=True)
        git_hash = repo.head.object.hexsha
        self.data_collector.add_data_source('general', 'git_hash', git_hash)
        self.data_collector.add_data_source('general', 'program_name', __file__)

        if len(repo.git.diff('HEAD~1..HEAD', name_only=True)) > 0 and run_if_committed:
            raise PermissionError('The project has to be committed before starting!')

        self.gui_refresh_timer = QTimer()
        self.gui_refresh_timer.setSingleShot(False)

        # self.camera = VideoFileSource(self.frame_queue, self.finished_sig,
        #                                 '/Users/luigipetrucco/Desktop/tail_movement.avi')

        self.camera = XimeaCamera(self.frame_queue, self.finished_sig, self.control_queue,  downsampling=4)

        self.frame_dispatcher = FrameDispatcher(frame_queue=self.frame_queue, gui_queue=self.gui_frame_queue,
                                                processing_function=detect_tail_embedded,
                                                processing_parameter_queue=self.processing_param_queue,
                                                finished_signal=self.finished_sig, output_queue=self.tail_pos_queue,
                                                gui_framerate=30, print_framerate=True)

        self.data_acc_tailpoints = DataAccumulator(self.tail_pos_queue)

        self.stream_plot = StreamingPlotWidget(data_accumulator=self.data_acc_tailpoints)

        self.roi_dict = {'start_y': 320, 'start_x': 480, 'length_y': 0, 'length_x': -400}
        self.data_collector.add_data_source('tracking', self.roi_dict)

        self.camera_viewer = CameraTailSelection(tail_start_points_queue=self.processing_param_queue,
                                                 camera_queue=self.gui_frame_queue,
                                                 tail_position_data=self.data_acc_tailpoints,
                                                 update_timer=self.gui_refresh_timer,
                                                 roi_dict=self.roi_dict,
                                                 control_queue=self.control_queue,
                                                 camera_parameters=self.camera_data,
                                                 tracking_params={'n_segments': 10, 'window_size': 25,
                                                                  'color_invert': False, 'image_filt': False}
                                                 )

        self.gui_refresh_timer.timeout.connect(self.stream_plot.update)
        self.gui_refresh_timer.timeout.connect(self.data_acc_tailpoints.update_list)
        self.gui_refresh_timer.timeout.connect(self.camera_viewer.update_image)

        self.protocol.print()

        self.protocol.sig_protocol_started.connect(self.data_acc_tailpoints.reset)
        self.protocol.sig_protocol_finished.connect(self.finishAndSave)

        # Prepare control window and window for displaying the  stimulus
        # Instantiate display window and control window:
        self.win_stim_disp = StimulusDisplayWindow(self.protocol)

        self.win_control = ProtocolControlWindow(app, self.protocol, self.win_stim_disp)
        self.data_collector.add_data_source('stimulus', 'window_pos',
                                            self.win_control.widget_view.roi_box.state, 'pos')
        self.data_collector.add_data_source('stimulus', 'window_size',
                                            self.win_control.widget_view.roi_box.state, 'size')
        self.data_collector.add_data_source('stimulus', 'log', self.protocol.log)

        dict_lightsheet_info = json.loads((self.zmq_trigger.get_ls_data()).decode('ascii'))
        self.imaging_data.set_fix_value('scanning_profile', dict_lightsheet_info['Scanning Type'][:-5].lower())
        piezo_amp = abs(dict_lightsheet_info['Piezo Top and Bottom']['1'])
        piezo_freq = dict_lightsheet_info['Piezo Frequency']
        imaging_framerate = dict_lightsheet_info['camera frame capture rate']
        self.imaging_data.set_fix_value('piezo_frequency', piezo_freq)
        self.imaging_data.set_fix_value('piezo_amplitude', piezo_amp)
        self.imaging_data.set_fix_value('frame_rate', imaging_framerate)
        self.imaging_data.set_fix_value('dz', (piezo_amp_conversion*piezo_amp*(piezo_freq/imaging_framerate)))
        self.imaging_data.set_fix_value('n_frames', protocol_dict[stim_name][1])

        self.win_control.button_metadata.clicked.connect(self.metalist_gui.show_gui)
        self.win_control.refresh_ROI()

        # Create window:
        self.main_layout = QSplitter(Qt.Horizontal)

        stim_wid = QSplitter(Qt.Vertical)
        stim_wid.addWidget(self.win_control)

        fish_wid = QSplitter(Qt.Vertical)
        fish_wid.addWidget(self.camera_viewer)
        fish_wid.addWidget(self.stream_plot)

        self.main_layout.addWidget(stim_wid)
        self.main_layout.addWidget(fish_wid)
        self.setCentralWidget(self.main_layout)

        # Start dispatcher:
        self.camera.start()
        self.frame_dispatcher.start()
        self.gui_refresh_timer.start()

        # Show windows:
        self.win_stim_disp.show()
        self.win_stim_disp.windowHandle().setScreen(app.screens()[1])
        self.win_stim_disp.showFullScreen()
        self.show()

    def finishAndSave(self):
        # self.gui_refresh_timer.stop()

        self.dataframe = self.data_acc_tailpoints.get_dataframe()
        self.data_collector.add_data_source('behaviour', 'tail_tracking',
                                            self.dataframe)
        self.data_collector.add_data_source('behaviour', 'tail_tracking_start',
                                            self.data_acc_tailpoints.starting_time)

        self.data_collector.save()
        self.data_acc_tailpoints.reset()
        # self.zmq_trigger.stop()
        # self.finishProtocol()
        # self.app.closeAllWindows()
        # self.app.quit()

    def finishProtocol(self):
        self.finished_sig.set()
        # self.camera.join(timeout=1)
        self.camera.terminate()
        print('Camera joined')
        self.frame_dispatcher.terminate()
        print('Frame dispatcher terminated')
        self.gui_refresh_timer.stop()
        print('Timer stopped')

        self.finished = True

    def closeEvent(self, QCloseEvent):
        if not self.finished:
            self.finishProtocol()
            self.app.closeAllWindows()
            self.app.quit()

if __name__ == '__main__':
    application = QApplication([])
    application.setStyleSheet(qdarkstyle.load_stylesheet_pyqt5())
    starting_win = StartingWindow(application, ['spontaneous', 'flash', 'shock', 'pairing'])
    print('1')
    application.exec_()
    print(starting_win.folder)
    print(starting_win.protocol)
    application2 = QApplication([])
    exp = Experiment(application2, starting_win.folder, starting_win.protocol)
    application2.exec_()

<|MERGE_RESOLUTION|>--- conflicted
+++ resolved
@@ -35,25 +35,26 @@
         # Experiment folder:
         self.experiment_folder = 'C:/Users/lpetrucco/Desktop'
 
-<<<<<<< HEAD
         run_if_committed = True
-=======
-        run_if_committed = False
->>>>>>> cf6e3d38
         #############################################################################################################
         # End editable part #########################################################################################
         # Fixed factor for converting piezo voltages to microns; an half FOV of 5 results in 400 microns scanning, so:
         piezo_amp_conversion = 400 / 5
 
-        # Select chosen protocol (make sure that the specified number of frames (second tuple element) is correct!):
-        protocol_dict = {'spontaneous': (SpontActivityProtocol(duration_sec=300, zmq_trigger=self.zmq_trigger),
-                                         18000),
-                         'flash': (FlashProtocol(repetitions=10, period_sec=30,  duration_sec=1, zmq_trigger=self.zmq_trigger),
-                                   18000),
-                         'shock': (ShockProtocol(repetitions=10, period_sec=30, zmq_trigger=self.zmq_trigger, pyb=self.pyb),
-                                   18000),
-                         'pairing': (FlashShockProtocol(repetitions=50, period_sec=30, zmq_trigger=self.zmq_trigger, pyb=self.pyb),
-                                     90000)}
+        # Select a protocol:
+        protocol_dict = {'spontaneous': SpontActivityProtocol(duration_sec=300, zmq_trigger=self.zmq_trigger),
+                         'flash': FlashProtocol(repetitions=10, period_sec=30,  duration_sec=1, zmq_trigger=self.zmq_trigger),
+                         'shock': ShockProtocol(repetitions=10, period_sec=30, zmq_trigger=self.zmq_trigger, pyb=self.pyb),
+                         'pairing': FlashShockProtocol(repetitions=50, period_sec=30, zmq_trigger=self.zmq_trigger, pyb=self.pyb)}
+
+        try:
+            self.protocol = protocol_dict[stim_name]
+        except KeyError:
+            raise KeyError('Stimulus name must be one of the following: spontaneous, flash, shock, pairing')
+        # self.protocol = SpontActivityProtocol(duration_sec=300, zmq_trigger=self.zmq_trigger)
+        # self.protocol = FlashProtocol(repetitions=10, period_sec=30,  duration_sec=1, zmq_trigger=self.zmq_trigger)
+        # self.protocol = ShockProtocol(repetitions=10, period_sec=30, zmq_trigger=self.zmq_trigger, pyb=self.pyb)
+        # self.protocol = FlashShockProtocol(repetitions=50, period_sec=30, zmq_trigger=self.zmq_trigger, pyb=self.pyb)
 
         self.finished = False
         self.frame_queue = multiprocessing.Queue()
