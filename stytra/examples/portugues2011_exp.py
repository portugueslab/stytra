import numpy as np
import pandas as pd
from stytra import Stytra
from stytra.stimulation import Protocol
from stytra.stimulation.stimuli import ClosedLoop1D, GratingStimulus
from lightparam import Param

# Here we present the code used for the replication of the Portugues et al
# 2011 paper, as presented in [cit. stytra].
# The protocol defined presents the fish with white and black gratings
#  moving backward with repect to the fish. When the fish swims they are
# dragged forward according to the estimated fish velocity, in a closed loop
# configuration. This is implemented in the ClosedLoop1DGratings class. The
# gain that converts the tail sdisplacement to grating movements is modified
# every three grating movements. Gain 1 means normal velocity (around 20 mm/s
#  maximum in a bout). Gains 0.5 and 1.5 are defined accordingly.

# Running this script on a setup configured according to the stytra
# configuration should allow for the replication of the same experimental
# conditions.

# Definition of protocol class:
class Portugues2011Protocol(Protocol):
    name = "portugues_2011"
    stytra_config = dict(
        tracking=dict(method="tail", estimator="vigor"),
        # Replace this example file with the desired camera config, such as
        # camera_config = dict(type="ximea")
        # for a ximea camera, etc. Not needed if the setup already has the
<<<<<<< HEAD
        # # stytra_setup_config.json file
        # camera_config=dict(
        #     video_file=r"J:\_Shared\stytra\fish_tail_anki.h5"
        # ),
=======
        # stytra_setup_config.json file
        camera=dict(video_file=r"J:\_Shared\stytra\fish_tail_anki.h5"),
>>>>>>> 043502ed
    )

    def __init__(self):
        super().__init__()

        self.inter_stim_pause = Param(20.)
        self.grating_vel = Param(10.)
        self.grating_duration = Param(10.)
        self.grating_cycle = Param(10)
        self.low_gain = Param(0.5)
        self.high_gain = Param(1.5)
        self.protocol_reps = Param(6)

    def get_stim_sequence(self):
        stimuli = []

        # In the following part we create a dataframe with the velocity and the
        # gain steps that will be interpolated by the stimulus class.
        # The approach is to define many segments, where every segment
        # correspond to a moving grating lead and followed
        p = self.inter_stim_pause / 2  #
        v = self.grating_vel
        d = self.grating_duration
        n_reps = self.protocol_reps

        # Define the sequence of the gain values we will use, and then repeat
        #  it n_reps times
        gain_values = (
            [1] * 3
            + [self.high_gain] * 3
            + [self.low_gain] * 3
            + [1] * 3
            + [self.low_gain] * 3
            + [self.high_gain] * 3
        ) * n_reps

        t_base = [0, p, p, p + d, p + d, 2 * p + d]
        vel_base = [0, 0, -v, -v, 0, 0]
        t = [0]
        vel = [0]
        gain = [0]

        # Low, medium, high gain:
        for g in gain_values:
            t.extend(t[-1] + np.array(t_base))
            vel.extend(vel_base)
            gain.extend([0] * 2 + [g] * 2 + [0] * 2)

        df = pd.DataFrame(dict(t=t, base_vel=vel, gain=gain))

        ClosedLoop1DGratings = type("Stim", (ClosedLoop1D, GratingStimulus), {})

        stimuli.append(
            ClosedLoop1DGratings(
                df_param=df,
                grating_angle=np.pi / 2,
                grating_period=self.grating_cycle,
                grating_col_1=(255,) * 3,
            )
        )
        return stimuli


if __name__ == "__main__":
<<<<<<< HEAD
    Stytra(protocol=Portugues2011Protocol())


=======
    Stytra(Portugues2011Protocol())

>>>>>>> 043502ed
<|MERGE_RESOLUTION|>--- conflicted
+++ resolved
@@ -1,110 +1,98 @@
-import numpy as np
-import pandas as pd
-from stytra import Stytra
-from stytra.stimulation import Protocol
-from stytra.stimulation.stimuli import ClosedLoop1D, GratingStimulus
-from lightparam import Param
-
-# Here we present the code used for the replication of the Portugues et al
-# 2011 paper, as presented in [cit. stytra].
-# The protocol defined presents the fish with white and black gratings
-#  moving backward with repect to the fish. When the fish swims they are
-# dragged forward according to the estimated fish velocity, in a closed loop
-# configuration. This is implemented in the ClosedLoop1DGratings class. The
-# gain that converts the tail sdisplacement to grating movements is modified
-# every three grating movements. Gain 1 means normal velocity (around 20 mm/s
-#  maximum in a bout). Gains 0.5 and 1.5 are defined accordingly.
-
-# Running this script on a setup configured according to the stytra
-# configuration should allow for the replication of the same experimental
-# conditions.
-
-# Definition of protocol class:
-class Portugues2011Protocol(Protocol):
-    name = "portugues_2011"
-    stytra_config = dict(
-        tracking=dict(method="tail", estimator="vigor"),
-        # Replace this example file with the desired camera config, such as
-        # camera_config = dict(type="ximea")
-        # for a ximea camera, etc. Not needed if the setup already has the
-<<<<<<< HEAD
-        # # stytra_setup_config.json file
-        # camera_config=dict(
-        #     video_file=r"J:\_Shared\stytra\fish_tail_anki.h5"
-        # ),
-=======
-        # stytra_setup_config.json file
-        camera=dict(video_file=r"J:\_Shared\stytra\fish_tail_anki.h5"),
->>>>>>> 043502ed
-    )
-
-    def __init__(self):
-        super().__init__()
-
-        self.inter_stim_pause = Param(20.)
-        self.grating_vel = Param(10.)
-        self.grating_duration = Param(10.)
-        self.grating_cycle = Param(10)
-        self.low_gain = Param(0.5)
-        self.high_gain = Param(1.5)
-        self.protocol_reps = Param(6)
-
-    def get_stim_sequence(self):
-        stimuli = []
-
-        # In the following part we create a dataframe with the velocity and the
-        # gain steps that will be interpolated by the stimulus class.
-        # The approach is to define many segments, where every segment
-        # correspond to a moving grating lead and followed
-        p = self.inter_stim_pause / 2  #
-        v = self.grating_vel
-        d = self.grating_duration
-        n_reps = self.protocol_reps
-
-        # Define the sequence of the gain values we will use, and then repeat
-        #  it n_reps times
-        gain_values = (
-            [1] * 3
-            + [self.high_gain] * 3
-            + [self.low_gain] * 3
-            + [1] * 3
-            + [self.low_gain] * 3
-            + [self.high_gain] * 3
-        ) * n_reps
-
-        t_base = [0, p, p, p + d, p + d, 2 * p + d]
-        vel_base = [0, 0, -v, -v, 0, 0]
-        t = [0]
-        vel = [0]
-        gain = [0]
-
-        # Low, medium, high gain:
-        for g in gain_values:
-            t.extend(t[-1] + np.array(t_base))
-            vel.extend(vel_base)
-            gain.extend([0] * 2 + [g] * 2 + [0] * 2)
-
-        df = pd.DataFrame(dict(t=t, base_vel=vel, gain=gain))
-
-        ClosedLoop1DGratings = type("Stim", (ClosedLoop1D, GratingStimulus), {})
-
-        stimuli.append(
-            ClosedLoop1DGratings(
-                df_param=df,
-                grating_angle=np.pi / 2,
-                grating_period=self.grating_cycle,
-                grating_col_1=(255,) * 3,
-            )
-        )
-        return stimuli
-
-
-if __name__ == "__main__":
-<<<<<<< HEAD
-    Stytra(protocol=Portugues2011Protocol())
-
-
-=======
-    Stytra(Portugues2011Protocol())
-
->>>>>>> 043502ed
+import numpy as np
+import pandas as pd
+from stytra import Stytra
+from stytra.stimulation import Protocol
+from stytra.stimulation.stimuli import ClosedLoop1D, GratingStimulus
+from lightparam import Param
+
+# Here we present the code used for the replication of the Portugues et al
+# 2011 paper, as presented in [cit. stytra].
+# The protocol defined presents the fish with white and black gratings
+#  moving backward with repect to the fish. When the fish swims they are
+# dragged forward according to the estimated fish velocity, in a closed loop
+# configuration. This is implemented in the ClosedLoop1DGratings class. The
+# gain that converts the tail sdisplacement to grating movements is modified
+# every three grating movements. Gain 1 means normal velocity (around 20 mm/s
+#  maximum in a bout). Gains 0.5 and 1.5 are defined accordingly.
+
+# Running this script on a setup configured according to the stytra
+# configuration should allow for the replication of the same experimental
+# conditions.
+
+# Definition of protocol class:
+class Portugues2011Protocol(Protocol):
+    name = "portugues_2011"
+    stytra_config = dict(
+        tracking=dict(method="tail", estimator="vigor"),
+        # Replace this example file with the desired camera config, such as
+        # camera_config = dict(type="ximea")
+        # for a ximea camera, etc. Not needed if the setup already has the
+        # # stytra_setup_config.json file
+        # camera_config=dict(
+        #     video_file=r"J:\_Shared\stytra\fish_tail_anki.h5"
+        # ),
+    )
+
+    def __init__(self):
+        super().__init__()
+
+        self.inter_stim_pause = Param(20.)
+        self.grating_vel = Param(10.)
+        self.grating_duration = Param(10.)
+        self.grating_cycle = Param(10)
+        self.low_gain = Param(0.5)
+        self.high_gain = Param(1.5)
+        self.protocol_reps = Param(6)
+
+    def get_stim_sequence(self):
+        stimuli = []
+
+        # In the following part we create a dataframe with the velocity and the
+        # gain steps that will be interpolated by the stimulus class.
+        # The approach is to define many segments, where every segment
+        # correspond to a moving grating lead and followed
+        p = self.inter_stim_pause / 2  #
+        v = self.grating_vel
+        d = self.grating_duration
+        n_reps = self.protocol_reps
+
+        # Define the sequence of the gain values we will use, and then repeat
+        #  it n_reps times
+        gain_values = (
+            [1] * 3
+            + [self.high_gain] * 3
+            + [self.low_gain] * 3
+            + [1] * 3
+            + [self.low_gain] * 3
+            + [self.high_gain] * 3
+        ) * n_reps
+
+        t_base = [0, p, p, p + d, p + d, 2 * p + d]
+        vel_base = [0, 0, -v, -v, 0, 0]
+        t = [0]
+        vel = [0]
+        gain = [0]
+
+        # Low, medium, high gain:
+        for g in gain_values:
+            t.extend(t[-1] + np.array(t_base))
+            vel.extend(vel_base)
+            gain.extend([0] * 2 + [g] * 2 + [0] * 2)
+
+        df = pd.DataFrame(dict(t=t, base_vel=vel, gain=gain))
+
+        ClosedLoop1DGratings = type("Stim", (ClosedLoop1D, GratingStimulus), {})
+
+        stimuli.append(
+            ClosedLoop1DGratings(
+                df_param=df,
+                grating_angle=np.pi / 2,
+                grating_period=self.grating_cycle,
+                grating_col_1=(255,) * 3,
+            )
+        )
+        return stimuli
+
+
+if __name__ == "__main__":
+    Stytra(protocol=Portugues2011Protocol())