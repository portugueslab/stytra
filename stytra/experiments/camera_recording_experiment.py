--- conflicted
+++ resolved
@@ -29,11 +29,7 @@
         # Create and connect framerate accumulator:
         self.acc_tracking_framerate = FramerateQueueAccumulator(
             self,
-<<<<<<< HEAD
-            self.frame_dispatcher.framerate_queue,
-=======
             queue=self.frame_dispatcher.framerate_queue,
->>>>>>> 8ebefdd5
             name="tracking",
             goal_framerate=kwargs["camera"].get("min_framerate", None),
         )
@@ -42,18 +38,10 @@
         # self.filename_queue = Queue()
 
         self.set_id()
-<<<<<<< HEAD
-        self.video_writer = VideoWriter(
-            self.filename_base(),
-            self.frame_dispatcher.output_frame_queue,
-            self.finished_evt,
-            self.saving_evt,
-=======
         self.video_writer = H5VideoWriter(
             self.frame_dispatcher.output_frame_queue,
             self.finished_evt,
             self.saving_evt
->>>>>>> 8ebefdd5
         )
 
         self.video_writer.start()
