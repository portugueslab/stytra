import traceback

from multiprocessing import Queue, Event, Value, set_start_method
from queue import Empty

from stytra.experiments import VisualExperiment
from stytra.gui.container_windows import (
    CameraExperimentWindow,
    TrackingExperimentWindow,
)
from stytra.hardware.video import (
    CameraControlParameters,
    VideoControlParameters,
    VideoFileSource,
    CameraSource,
)

# imports for tracking
from stytra.collectors import (
    QueueDataAccumulator,
    EstimatorLog,
    FramerateQueueAccumulator,
)
from stytra.tracking.tracking_process import TrackingProcess
from stytra.tracking.pipelines import Pipeline
from stytra.collectors.namedtuplequeue import NamedTupleQueue
from stytra.experiments.fish_pipelines import pipeline_dict

from stytra.stimulation.estimators import estimator_dict

from stytra.hardware.video.write import H5VideoWriter, StreamingVideoWriter

import sys


class CameraVisualExperiment(VisualExperiment):
    """General class for Experiment that need to handle a camera.
    It implements a view of frames from the camera in the control GUI, and the
    respective parameters.
    For debugging it can be used with a video read from file with the
    VideoFileSource class.

    Parameters
    ----------

    Returns
    -------

    """

    def __init__(self, *args, camera, camera_queue_mb=100, **kwargs):
        """
        :param video_file: if not using a camera, the video file
        file for the test input
        :param kwargs:
        """
        super().__init__(*args, **kwargs)
        if camera.get("video_file", None) is None:
            self.camera = CameraSource(
                camera["type"],
                rotation=camera.get("rotation", 0),
                downsampling=camera.get("downsampling", 1),
                roi=camera.get("roi", (-1, -1, -1, -1)),
                max_mbytes_queue=camera_queue_mb,
                camera_params=camera.get("camera_params", dict())
            )
            self.camera_state = CameraControlParameters(tree=self.dc)
        else:
            self.camera = VideoFileSource(
                camera["video_file"],
                rotation=camera.get("rotation", 0),
                max_mbytes_queue=camera_queue_mb,
            )
            self.camera_state = VideoControlParameters(tree=self.dc)

        self.acc_camera_framerate = FramerateQueueAccumulator(
            self,
            queue=self.camera.framerate_queue,
            goal_framerate=camera.get("min_framerate", None),
            name="camera",  # TODO implement no goal
        )

        # New parameters are sent with GUI timer:
        self.gui_timer.timeout.connect(self.send_gui_parameters)
        self.gui_timer.timeout.connect(self.acc_camera_framerate.update_list)

    def reset(self):
        super().reset()
        self.acc_camera_framerate.reset()

    def initialize_plots(self):
        super().initialize_plots()

    def send_gui_parameters(self):
        self.camera.control_queue.put(self.camera_state.params.changed_values())
        self.camera_state.params.acknowledge_changes()

    def start_experiment(self):
        """ """
        self.go_live()
        super().start_experiment()

    def make_window(self):
        """ """
        self.window_main = CameraExperimentWindow(experiment=self)
        self.window_main.construct_ui()
        self.window_main.show()
        self.restore_window_state()
        self.initialize_plots()

    def go_live(self):
        """ """
        sys.excepthook = self.excepthook
        self.camera.start()

    def wrap_up(self, *args, **kwargs):
        """

        Parameters
        ----------
        *args :
            
        **kwargs :
            

        Returns
        -------

        """
        self.gui_timer.stop()
        super().wrap_up(*args, **kwargs)
        self.camera.kill_event.set()

        for q in [self.camera.frame_queue]:
            q.clear()

        self.camera.join()

    def excepthook(self, exctype, value, tb):
        """

        Parameters
        ----------
        exctype :
            
        value :
            
        tb :
            

        Returns
        -------

        """
        traceback.print_tb(tb)
        print("{0}: {1}".format(exctype, value))
        self.camera.kill_event.set()
        self.camera.join()


class TrackingExperiment(CameraVisualExperiment):
    """Abstract class for an experiment which contains tracking.

    This class is the base for any experiment that tracks behavior (being it
    eyes, tail, or anything else).
    The general purpose of the class is handle a frame dispatcher,
    the relative parameters queue and the output queue.
    
    The frame dispatcher take two input queues:

        - frame queue from the camera;
        - parameters queue from parameter window.
    
    and it puts data in three queues:

        - subset of frames are dispatched to the GUI, for displaying;
        - all the frames, together with the parameters, are dispatched
          to perform tracking;
        - the result of the tracking function, is dispatched to a data
          accumulator for saving or other purposes (e.g. VR control).

    Parameters
    ----------
        tracking: dict
            containing fields:  tracking_method
                                estimator: can be vigor for embedded fish, position
                                    for freely-swimming, or a custom subclass of Estimator

    Returns
    -------

    """

    def __init__(self, *args, tracking, recording=None, **kwargs):
        """
        :param tracking_method: class with the parameters for tracking (instance
                                of TrackingMethod class, defined in the child);
        :param header_list: headers for the data accumulator (list of strings,
                            defined in the child);
        :param data_name:  name of the data in the final experiment log (defined
                           in the child).
        """

        self.processing_params_queue = Queue()
        self.tracking_output_queue = NamedTupleQueue()
        self.finished_sig = Event()
        super().__init__(*args, **kwargs)
        self.arguments.update(locals())

<<<<<<< HEAD
=======
        self.recording_event = (
            Event() if (recording is not None or recording is False) else None
        )

>>>>>>> 8ebefdd5
        self.pipeline_cls = (
            pipeline_dict.get(tracking["method"], None)
            if isinstance(tracking["method"], str)
            else tracking["method"]
        )
<<<<<<< HEAD
        self.initialize_tracking_meth()
=======
>>>>>>> 8ebefdd5

        self.frame_dispatcher = TrackingProcess(
            in_frame_queue=self.camera.frame_queue,
            finished_signal=self.camera.kill_event,
            pipeline=self.pipeline_cls,
            processing_parameter_queue=self.processing_params_queue,
            output_queue=self.tracking_output_queue,
            recording_signal=self.recording_event,
            gui_framerate=20,
        )
        if self.pipeline_cls is None:
            raise NameError("The selected tracking method does not exist!")
        self.pipeline = self.pipeline_cls()
        assert isinstance(self.pipeline, Pipeline)
        self.pipeline.setup(tree=self.dc)

        self.acc_tracking = QueueDataAccumulator(
            name="tracking",
            experiment=self,
            data_queue=self.tracking_output_queue,
            monitored_headers=self.pipeline.headers_to_plot,
        )
        self.acc_tracking.sig_acc_init.connect(self.refresh_plots)

        # Data accumulator is updated with GUI timer:
        self.gui_timer.timeout.connect(self.acc_tracking.update_list)

        # Tracking is reset at experiment start:
        self.protocol_runner.sig_protocol_started.connect(self.acc_tracking.reset)

        # start frame dispatcher process:
        self.frame_dispatcher.start()

        est_type = tracking.get("estimator", None)
        if est_type is None:
            est = None
        elif isinstance(est_type, str):
            est = estimator_dict.get(est_type, None)
        else:
            est = est_type

        if est is not None:
            self.estimator_log = EstimatorLog(experiment=self)
            self.estimator = est(
                self.acc_tracking,
                experiment=self,
                **tracking.get("estimator_params", {})
            )
            self.estimator_log.sig_acc_init.connect(self.refresh_plots)
        else:
            self.estimator = None

        self.acc_tracking_framerate = FramerateQueueAccumulator(
            self,
            queue=self.frame_dispatcher.framerate_queue,
            name="tracking",
            goal_framerate=kwargs["camera"].get("min_framerate", None),
        )
<<<<<<< HEAD
=======

        if recording is not None:
            if recording["extension"] == "h5":
                self.frame_recorder = H5VideoWriter(
                    self.filename_base(),
                    self.frame_dispatcher.frame_copy_queue,
                    self.finished_sig,
                    self.recording_event,
                    log_format=self.log_format,
                )
            else:
                self.frame_recorder = StreamingVideoWriter(
                    self.frame_dispatcher.frame_copy_queue,
                    self.finished_sig,
                    self.recording_event,
                    kbit_rate=recording.get("kbit_rate", 1000),
                    log_format=self.log_format,
                )
            self.frame_recorder.start()
>>>>>>> 8ebefdd5

        self.gui_timer.timeout.connect(self.acc_tracking_framerate.update_list)

    def initialize_tracking_meth(self):
        self.frame_dispatcher = TrackingProcess(
            in_frame_queue=self.camera.frame_queue,
            finished_signal=self.camera.kill_event,
            pipeline=self.pipeline_cls,
            processing_parameter_queue=self.processing_params_queue,
            output_queue=self.tracking_output_queue,
            gui_dispatcher=True,
            gui_framerate=20,
        )

    def reset(self):
        super().reset()
        self.acc_tracking_framerate.reset()
        self.acc_tracking.reset()
        if self.estimator is not None:
            self.estimator.reset()
            self.estimator_log.reset()

    def make_window(self):
        self.window_main = TrackingExperimentWindow(experiment=self)
        self.window_main.construct_ui()
        self.initialize_plots()
        self.window_main.show()
        self.restore_window_state()

    def initialize_plots(self):
        super().initialize_plots()
        self.refresh_plots()

    def refresh_plots(self):
        self.window_main.stream_plot.remove_streams()
        self.window_main.stream_plot.add_stream(self.acc_tracking)
        if self.estimator is not None:
            self.window_main.stream_plot.add_stream(self.estimator_log)

            # We display the stimulus log only if we have vigor estimator, meaning 1D closed-loop experiments
            self.window_main.stream_plot.add_stream(self.protocol_runner.dynamic_log)

        if self.stim_plot:  # but also if forced:
            self.window_main.stream_plot.add_stream(self.protocol_runner.dynamic_log)

    def send_gui_parameters(self):
        """Called upon gui timeout, put tracking parameters in the relative
        queue.

        Parameters
        ----------

        Returns
        -------

        """
        super().send_gui_parameters()
        self.processing_params_queue.put(self.pipeline.serialize_changed_params())

    def start_protocol(self):
        # Freeze the plots so the plotting does not interfere with
        # stimulus display
        if not self.window_main.stream_plot.frozen:
            self.window_main.stream_plot.toggle_freeze()

        # Reset data accumulator when starting the protocol.
        self.gui_timer.stop()

        super().start_protocol()

        if self.recording_event is not None:
            fb = self.filename_base()
            self.frame_recorder.filename_queue.put(fb)
            self.dc.add_static_data(fb, "recording/filename")
            self.recording_event.set()

        self.gui_timer.start(1000 // 60)

    def end_protocol(self, save=True):
        if self.recording_event is not None:
            self.recording_event.clear()

        super().end_protocol(save)
        if self.window_main.stream_plot.frozen:
            self.window_main.stream_plot.toggle_freeze()

    def save_data(self):
        """Save tail position and dynamic parameters and terminate.

        """

        self.window_main.camera_display.save_image(
            name=self.filename_base() + "img.png"
        )
        self.dc.add_static_data(self.filename_prefix() + "img.png", "tracking/image")

        # Save log and estimators:
        self.save_log(self.acc_tracking, "behavior_log")
        try:
            self.save_log(self.estimator.log, "estimator_log")
        except AttributeError:
            pass

        super().save_data()

    def set_protocol(self, protocol):
        """Connect new protocol start to resetting of the data accumulator.

        Parameters
        ----------
        protocol :
            

        Returns
        -------

        """
        super().set_protocol(protocol)
        self.protocol.sig_protocol_started.connect(self.acc_tracking.reset)

    def wrap_up(self, *args, **kwargs):
        """

        Parameters
        ----------
        *args :
            
        **kwargs :
            

        Returns
        -------

        """

        if self.recording_event is not None:
            self.frame_recorder.finished_signal.set()
            self.frame_recorder.join()

        super().wrap_up(*args, **kwargs)

        self.frame_dispatcher.gui_queue.clear()

        self.frame_dispatcher.join()

    def excepthook(self, exctype, value, tb):
        """ If an exception happens in the main loop, close all the
        processes so nothing is left hanging.

        """
        traceback.print_tb(tb)
        print("{0}: {1}".format(exctype, value))
        self.finished_sig.set()
        self.camera.join()
        self.frame_dispatcher.join()<|MERGE_RESOLUTION|>--- conflicted
+++ resolved
@@ -207,32 +207,18 @@
         super().__init__(*args, **kwargs)
         self.arguments.update(locals())
 
-<<<<<<< HEAD
-=======
         self.recording_event = (
             Event() if (recording is not None or recording is False) else None
         )
 
->>>>>>> 8ebefdd5
         self.pipeline_cls = (
             pipeline_dict.get(tracking["method"], None)
             if isinstance(tracking["method"], str)
             else tracking["method"]
         )
-<<<<<<< HEAD
+
         self.initialize_tracking_meth()
-=======
->>>>>>> 8ebefdd5
-
-        self.frame_dispatcher = TrackingProcess(
-            in_frame_queue=self.camera.frame_queue,
-            finished_signal=self.camera.kill_event,
-            pipeline=self.pipeline_cls,
-            processing_parameter_queue=self.processing_params_queue,
-            output_queue=self.tracking_output_queue,
-            recording_signal=self.recording_event,
-            gui_framerate=20,
-        )
+
         if self.pipeline_cls is None:
             raise NameError("The selected tracking method does not exist!")
         self.pipeline = self.pipeline_cls()
@@ -281,8 +267,6 @@
             name="tracking",
             goal_framerate=kwargs["camera"].get("min_framerate", None),
         )
-<<<<<<< HEAD
-=======
 
         if recording is not None:
             if recording["extension"] == "h5":
@@ -302,7 +286,6 @@
                     log_format=self.log_format,
                 )
             self.frame_recorder.start()
->>>>>>> 8ebefdd5
 
         self.gui_timer.timeout.connect(self.acc_tracking_framerate.update_list)
 
@@ -313,7 +296,7 @@
             pipeline=self.pipeline_cls,
             processing_parameter_queue=self.processing_params_queue,
             output_queue=self.tracking_output_queue,
-            gui_dispatcher=True,
+            recording_signal=self.recording_event,
             gui_framerate=20,
         )
 
