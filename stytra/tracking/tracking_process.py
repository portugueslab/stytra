--- conflicted
+++ resolved
@@ -173,7 +173,6 @@
         self.i = (self.i + 1) % every_x
 
 
-<<<<<<< HEAD
 class TrackingProcessMotor(TrackingProcess):
     def __init__(self, *args, second_output_queue=None, **kwargs):
         super().__init__(*args, **kwargs)
@@ -184,8 +183,6 @@
         self.second_output_queue.put(time, output)
 
 
-=======
->>>>>>> 8ebefdd5
 class DispatchProcess(FrameProcess):
     """ A class which handles taking frames from the camera and dispatch them to both a separate
     process (e.g. for saving a movie) and to a gui for display
@@ -247,6 +244,8 @@
 
             # calculate the frame rate
             self.update_framerate()
+
+
 
         return
 
