--- conflicted
+++ resolved
@@ -148,16 +148,9 @@
         self.background_image = None
 
     def _process(
-<<<<<<< HEAD
-        self,
-        im,
-        learning_rate: Param(0.04, (0.0, 1.0)),
-        learn_every: Param(400, (1, 10000)),
-=======
         self, im, learning_rate: Param(0.04, (0.0, 1.0)),
         learn_every: Param(400, (1, 10000)),
         only_darker: Param(True)
->>>>>>> 8ebefdd5
     ):
         messages = []
         if self.background_image is None:
@@ -170,86 +163,7 @@
 
         self.i = (self.i + 1) % learn_every
 
-<<<<<<< HEAD
-        return NodeOutput(messages, negdif(self.background_image, im))
-
-
-#
-# class BackgroundSubtractorMotor(ImageToImageNode):
-#     def __init__(self, motorx, motory, *args, **kwargs):
-#         super().__init__(*args, name="bgsubmot", **kwargs)
-#         self.background_image = None
-#         # self.background_global = global background_0
-#         #TODO how to give him global bg - set global_bg as global variable or import from config file?
-#         self.i = 0
-#         self.motorx = motorx
-#         self.motory = motory
-#
-#     def reset(self):
-#         self.background_image = None
-#
-#     def convert_motor_global(self):
-#         self.motor_posx = self.motorx.get_position()
-#         self.motor_posy = self.motory.get_position()
-#
-#         self.con = self.motor_posx / (arenaw / 2)
-#         #TODO: self.arena from somewhere, maybe motor config as well?
-#         #TODO: constant motor position stream somewhere, but accurate enough to relate to specific time points?
-#
-#         motor_x = self.motor_posx / self.con
-#         motor_y = self.motor_posy / self.con
-#         mx = int(motor_x - self.im.shape[0] / 2)
-#         mxx = int(motor_x + self.im.shape[0] / 2)
-#         my = int(motor_y - self.im.shape[1] / 2)
-#         myy = int(motor_y + self.im.shape[1] / 2)
-#         return mx, mxx, my, myy
-#
-#     def find_fish(self):
-#         self.im = 255 - self.im
-#         idxs = np.unravel_index(np.nanargmax(self.im),self.im.shape)
-#         e = (np.float(idxs[1]), np.float(idxs[0]))
-#         x = int(e[0])
-#         y = int(e[1])
-#         return x, y
-#
-#     def create_mask(self, x, y):
-#         # circle_image = np.ones(self.im.shape[0], self.im.shape[1]), np.uint8)
-#         mask = cv2.circle(circle_image, (x, y), 60, 255, -1)
-#         return mask
-#
-#     def _process(
-#         self, im, learning_rate: Param(0.04, (0.0, 1.0)),
-#         global_learning_rate: Param(0.04, (0.0, 1.0)),
-#         learn_every: Param(400, (1, 10000))
-#     ):
-#         messages = []
-#         if self.background_image is None:
-#             x, y = find_fish(self.im)
-#             mask = create_mask(x, y, self.im)
-#             self.background_image[mask == True] = self.im[mask == True]
-#             messages.append("I:New background image set")
-#         elif self.i == 0:
-#             print ("Ready to roll.")
-#             mx, mxx, my, myy =BackgroundSubtractorMotor.convert_motor_global(self)
-#             self.background_old =self.background_global[mx:mxx, my:myy] #getting bg from global
-#             self.background_image[:, :] = self.im.astype(np.float32) * np.float32(
-#                 learning_rate) + self.background_old * np.float32(
-#                 1 - learning_rate)
-#
-#             #Updating gloabl bg as well
-#             print ("Global update this.")
-#             background_global_old = np.copy(self.background_global)
-#             self.background_global[mx:mxx, my:myy] = self.background_image #setting new bg to global
-#             self.background_global[:, :] = self.background_global.astype(np.float32) * np.float32(
-#                 global_learning_rate) + background_global_old * np.float32(
-#                 1 - global_learning_rate)
-#
-#         self.i = (self.i + 1) % learn_every
-#
-#         return NodeOutput(messages, negdif(self.background_image, im))
-=======
         if only_darker:
             return NodeOutput(messages, negdif(self.background_image, im))
         else:
-            return NodeOutput(messages, absdif(self.background_image, im))
->>>>>>> 8ebefdd5
+            return NodeOutput(messages, absdif(self.background_image, im))