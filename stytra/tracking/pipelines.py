--- conflicted
+++ resolved
@@ -1,237 +1,219 @@
-from lightparam import Parametrized, Param
-from anytree import PreOrderIter, Node, Resolver
-from multiprocessing import Queue
-from collections import namedtuple
-from itertools import chain
-
-
-NodeOutput = namedtuple("NodeOutput", "messages data")
-
-
-class PipelineNode(Node):
-    def __init__(self, *args, **kwargs):
-        super().__init__(*args, **kwargs)
-        self._params = None
-        self.diagnostic_image_options = []
-        self.diagnostic_image = None
-        self.set_diagnostic = None
-        self._output_type = None
-
-    def reset(self):
-        pass
-
-    def changed(self, vals):
-        pass
-
-    def setup(self):
-        self._params = Parametrized(params=self._process, name="tracking+" + self.name)
-
-    @property
-    def output_type_changed(self):
-        return False
-
-    @property
-    def strpath(self):
-        return self.separator.join([""] + [str(node.name) for node in self.path])
-
-    def process(self, *inputs) -> NodeOutput:
-        out = self._process(*inputs, **self._params.params.values)
-        try:
-            assert isinstance(out, NodeOutput)
-        except AssertionError:
-            raise TypeError(
-                "Output type of " + self.name + " is wrong, " + str(type(out))
-            )
-        return out
-
-    def _process(self, *inputs, set_diagnostic=None, **kwargs) -> NodeOutput:
-        return NodeOutput([], None)
-
-
-class ImageToImageNode(PipelineNode):
-    def __init__(self, *args, **kwargs):
-        super().__init__(*args, **kwargs)
-
-    @property
-    def output_type_changed(self):
-        return any(c.output_type_changed for c in self.children)
-
-    def acknowledge_changes(self):
-        for c in self.children:
-            c.acknowledge_changes()
-
-
-class SourceNode(ImageToImageNode):
-    def __init__(self, *args, **kwargs):
-        super().__init__("source", *args, **kwargs)
-
-    def _process(self, *input, **kwargs):
-        return NodeOutput([], *input)
-
-
-class ImageToDataNode(PipelineNode):
-    def __init__(self, *args, **kwargs):
-        super().__init__(*args, **kwargs)
-        self.monitored_headers = []
-        self._params = None
-        self._output_type_changed = True  # Has to be true to initialize the class
-
-    @property
-    def output_type_changed(self):
-        if self._output_type_changed:
-            return True
-        return False
-
-    def acknowledge_changes(self):
-        self._output_type_changed = False
-
-    def _process(self):
-        # Node processing code
-
-        # Output type handling
-        return None
-
-
-class Pipeline:
-    def __init__(self):
-        self.root = SourceNode()
-
-        self.display_overlay = None
-        self.extra_widget = None
-
-        self.selected_output = None
-        self._output_type = None
-        self.all_params = dict()
-        self._param_finder = Resolver()
-        self.node_dict = dict()
-
-    @property
-    def headers_to_plot(self):
-        hds = []
-        for node in self.node_dict.values():
-            if isinstance(node, ImageToDataNode):
-                hds.extend(node.monitored_headers)
-        return hds
-
-    def setup(self, tree=None):
-        """ Due to multiprocessing limitations, the setup is
-        run separately from the constructor
-
-        """
-        diag_images = []
-        for node in PreOrderIter(self.root):
-            node.setup()
-            if node._params is not None:
-                self.all_params[node.strpath] = node._params
-                if tree is not None:
-                    tree.add(node._params)
-                self.node_dict[node.strpath] = node
-            diag_images.extend(
-                (
-                    node.strpath + "/" + imname
-                    for imname in node.diagnostic_image_options
-                )
-            )
-        self.all_params["diagnostics"] = Parametrized(
-            name="tracking/diagnostics",
-            params=dict(image=Param("unprocessed", ["unprocessed"] + diag_images)),
-            tree=tree,
-        )
-        self.all_params["reset"] = Parametrized(
-            name="tracking/reset",
-            params=dict(reset=Param(False, gui="button")),
-            tree=tree,
-        )
-
-    @property
-    def diagnostic_image(self):
-        imname = self.all_params["diagnostics"].image
-        if imname == "unprocessed":
-            return None
-        # if we are setting the diagnostic image to one from the nodes,
-        # navigate to the node and select the proper diagnostic image
-        try:
-            return self.node_dict["/".join(imname.split("/")[:-1])].diagnostic_image
-        except KeyError:
-            return None
-
-    def serialize_changed_params(self):
-        chg = {n: p.params.changed_values() for n, p in self.all_params.items()}
-        for p in self.all_params.values():
-            p.params.acknowledge_changes()
-        return chg
-
-    def serialize_params(self):
-        return {n: p.params.values for n, p in self.all_params.items()}
-
-    def deserialize_params(self, rec_params):
-        for item, vals in rec_params.items():
-            self.all_params[item].params.values = vals
-            if item != "diagnostics" and item != "reset":
-                self.node_dict[item].changed(vals)
-        if "diagnostics" in rec_params.keys():
-            imname = self.all_params["diagnostics"].image
-            if imname == "unprocessed":
-                for node in self.node_dict.values():
-                    node.set_diagnostic = None
-            else:
-                try:
-                    self.node_dict[
-                        "/".join(imname.split("/")[:-1])
-                    ].set_diagnostic = imname.split("/")[-1]
-                except KeyError:  # this can happen on reloading if the pipeline is changed
-                    self.all_params["diagnostics"].image = "unprocessed"
-        # reset group always exists, checks if there are actual changes (the second and)
-        if "reset" in rec_params.keys() and "reset" in rec_params["reset"].keys():
-            for node in self.node_dict.values():
-                node.reset()
-
-    def recursive_run(self, node: PipelineNode, *input_data):
-        output = node.process(*input_data)
-        if isinstance(node, ImageToDataNode):
-            return output
-
-        child_outputs = tuple(
-            self.recursive_run(child, output.data) for child in node.children
-        )
-        if node._output_type is None or node.output_type_changed:
-            node._output_type = namedtuple(
-                "o", chain.from_iterable(map(lambda x: x.data._fields, child_outputs))
-            )
-<<<<<<< HEAD
-=======
-
->>>>>>> 8ebefdd5
-        # collect all diagnostic messages and return a named tuple collecting
-        # all the outputs
-
-        # first element of the tuple concatenates all lists of diagnostic messages
-        # second element makes a named tuple with fields from all the child named tuples
-<<<<<<< HEAD
-        return NodeOutput(
-            output.messages
-            + list(chain.from_iterable(map(lambda x: x.messages, child_outputs))),
-            node._output_type(
-                *(chain.from_iterable(map(lambda x: x.data, child_outputs)))
-            ),
-        )
-
-    def run(self, input):
-        return self.recursive_run(self.root, input)
-
-=======
-        output_tuple = node._output_type(
-            *(chain.from_iterable(map(lambda x: x.data, child_outputs)))
-        )
-        return NodeOutput(
-            output.messages
-            + list(chain.from_iterable(map(lambda x: x.messages, child_outputs))),
-            output_tuple,
-        )
-
-    def run(self, input):
-        out = self.recursive_run(self.root, input)
-        self.root.acknowledge_changes()
-        return out
-
->>>>>>> 8ebefdd5
+from lightparam import Parametrized, Param
+from anytree import PreOrderIter, Node, Resolver
+from multiprocessing import Queue
+from collections import namedtuple
+from itertools import chain
+
+
+NodeOutput = namedtuple("NodeOutput", "messages data")
+
+
+class PipelineNode(Node):
+    def __init__(self, *args, **kwargs):
+        super().__init__(*args, **kwargs)
+        self._params = None
+        self.diagnostic_image_options = []
+        self.diagnostic_image = None
+        self.set_diagnostic = None
+        self._output_type = None
+
+    def reset(self):
+        pass
+
+    def changed(self, vals):
+        pass
+
+    def setup(self):
+        self._params = Parametrized(params=self._process, name="tracking+" + self.name)
+
+    @property
+    def output_type_changed(self):
+        return False
+
+    @property
+    def strpath(self):
+        return self.separator.join([""] + [str(node.name) for node in self.path])
+
+    def process(self, *inputs) -> NodeOutput:
+        out = self._process(*inputs, **self._params.params.values)
+        try:
+            assert isinstance(out, NodeOutput)
+        except AssertionError:
+            raise TypeError(
+                "Output type of " + self.name + " is wrong, " + str(type(out))
+            )
+        return out
+
+    def _process(self, *inputs, set_diagnostic=None, **kwargs) -> NodeOutput:
+        return NodeOutput([], None)
+
+
+class ImageToImageNode(PipelineNode):
+    def __init__(self, *args, **kwargs):
+        super().__init__(*args, **kwargs)
+
+    @property
+    def output_type_changed(self):
+        return any(c.output_type_changed for c in self.children)
+
+    def acknowledge_changes(self):
+        for c in self.children:
+            c.acknowledge_changes()
+
+
+class SourceNode(ImageToImageNode):
+    def __init__(self, *args, **kwargs):
+        super().__init__("source", *args, **kwargs)
+
+    def _process(self, *input, **kwargs):
+        return NodeOutput([], *input)
+
+
+class ImageToDataNode(PipelineNode):
+    def __init__(self, *args, **kwargs):
+        super().__init__(*args, **kwargs)
+        self.monitored_headers = []
+        self._params = None
+        self._output_type_changed = True  # Has to be true to initialize the class
+
+    @property
+    def output_type_changed(self):
+        if self._output_type_changed:
+            return True
+        return False
+
+    def acknowledge_changes(self):
+        self._output_type_changed = False
+
+    def _process(self):
+        # Node processing code
+
+        # Output type handling
+        return None
+
+
+class Pipeline:
+    def __init__(self):
+        self.root = SourceNode()
+
+        self.display_overlay = None
+        self.extra_widget = None
+
+        self.selected_output = None
+        self._output_type = None
+        self.all_params = dict()
+        self._param_finder = Resolver()
+        self.node_dict = dict()
+
+    @property
+    def headers_to_plot(self):
+        hds = []
+        for node in self.node_dict.values():
+            if isinstance(node, ImageToDataNode):
+                hds.extend(node.monitored_headers)
+        return hds
+
+    def setup(self, tree=None):
+        """ Due to multiprocessing limitations, the setup is
+        run separately from the constructor
+
+        """
+        diag_images = []
+        for node in PreOrderIter(self.root):
+            node.setup()
+            if node._params is not None:
+                self.all_params[node.strpath] = node._params
+                if tree is not None:
+                    tree.add(node._params)
+                self.node_dict[node.strpath] = node
+            diag_images.extend(
+                (
+                    node.strpath + "/" + imname
+                    for imname in node.diagnostic_image_options
+                )
+            )
+        self.all_params["diagnostics"] = Parametrized(
+            name="tracking/diagnostics",
+            params=dict(image=Param("unprocessed", ["unprocessed"] + diag_images)),
+            tree=tree,
+        )
+        self.all_params["reset"] = Parametrized(
+            name="tracking/reset",
+            params=dict(reset=Param(False, gui="button")),
+            tree=tree,
+        )
+
+    @property
+    def diagnostic_image(self):
+        imname = self.all_params["diagnostics"].image
+        if imname == "unprocessed":
+            return None
+        # if we are setting the diagnostic image to one from the nodes,
+        # navigate to the node and select the proper diagnostic image
+        try:
+            return self.node_dict["/".join(imname.split("/")[:-1])].diagnostic_image
+        except KeyError:
+            return None
+
+    def serialize_changed_params(self):
+        chg = {n: p.params.changed_values() for n, p in self.all_params.items()}
+        for p in self.all_params.values():
+            p.params.acknowledge_changes()
+        return chg
+
+    def serialize_params(self):
+        return {n: p.params.values for n, p in self.all_params.items()}
+
+    def deserialize_params(self, rec_params):
+        for item, vals in rec_params.items():
+            self.all_params[item].params.values = vals
+            if item != "diagnostics" and item != "reset":
+                self.node_dict[item].changed(vals)
+        if "diagnostics" in rec_params.keys():
+            imname = self.all_params["diagnostics"].image
+            if imname == "unprocessed":
+                for node in self.node_dict.values():
+                    node.set_diagnostic = None
+            else:
+                try:
+                    self.node_dict[
+                        "/".join(imname.split("/")[:-1])
+                    ].set_diagnostic = imname.split("/")[-1]
+                except KeyError:  # this can happen on reloading if the pipeline is changed
+                    self.all_params["diagnostics"].image = "unprocessed"
+        # reset group always exists, checks if there are actual changes (the second and)
+        if "reset" in rec_params.keys() and "reset" in rec_params["reset"].keys():
+            for node in self.node_dict.values():
+                node.reset()
+
+    def recursive_run(self, node: PipelineNode, *input_data):
+        output = node.process(*input_data)
+        if isinstance(node, ImageToDataNode):
+            return output
+
+        child_outputs = tuple(
+            self.recursive_run(child, output.data) for child in node.children
+        )
+        if node._output_type is None or node.output_type_changed:
+            node._output_type = namedtuple(
+                "o", chain.from_iterable(map(lambda x: x.data._fields, child_outputs))
+            )
+
+        # collect all diagnostic messages and return a named tuple collecting
+        # all the outputs
+
+        # first element of the tuple concatenates all lists of diagnostic messages
+        # second element makes a named tuple with fields from all the child named tuples
+        output_tuple = node._output_type(
+            *(chain.from_iterable(map(lambda x: x.data, child_outputs)))
+        )
+        return NodeOutput(
+            output.messages
+            + list(chain.from_iterable(map(lambda x: x.messages, child_outputs))),
+            output_tuple,
+        )
+
+    def run(self, input):
+        out = self.recursive_run(self.root, input)
+        self.root.acknowledge_changes()
+        return out