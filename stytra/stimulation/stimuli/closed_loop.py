import numpy as np

try:
    from random import choices
except ImportError:
    print("Cannot import choiches!")

from stytra.stimulation.stimuli import (
    DynamicStimulus,
    BackgroundStimulus,
    PositionStimulus,
    InterpolatedStimulus,
<<<<<<< HEAD
=======
    Stimulus
>>>>>>> 8ebefdd5
)


class Basic_CL_1D(BackgroundStimulus, InterpolatedStimulus, DynamicStimulus):
    """
        Vigor-based closed loop stimulus.

        The parameters can change in time if the df_param is supplied which
        specifies their values in time.

        Parameters
        ----------
        base_vel:
            the velocity of the background when the stimulus is not moving
        shunting: bool
            if true, when the fish stops swimming its infulence on the
            background motion stops, immediately independent of lag
        swimming_threshold: float
            the velocity at which the fish is considered to be performing
            a bout
        fixed_vel: float
            if not None, fixed velocity for the stimulus when fish swims
        """

    def __init__(
        self, *args, base_vel=10, swimming_threshold=-2, max_fish_vel=40, **kwargs
    ):
        super().__init__(*args, **kwargs)
        self.name = "general_cl1D"
        self.dynamic_parameters.extend(["vel", "base_vel", "fish_swimming"])
        self.base_vel = base_vel  # base grating velocity
        self.vel = base_vel  # final grating velocity

        self.swimming_threshold = swimming_threshold
        self.max_fish_vel = max_fish_vel

        self.fish_vel = 0
        self.fish_swimming = False
        # For within-bout checks:
        self.bout_start = np.nan
        self.bout_stop = np.nan

    def get_fish_vel(self):
        """ Function that update estimated fish velocty. Change to add lag or
        shunting.
        """
        self.fish_vel = self._experiment.estimator.get_velocity()

    def bout_started(self):
        """ Function called on bout start.
        """
        pass

    def bout_occurring(self):
        pass

    def bout_ended(self):
        """ Function called on bout end.
        """
        pass

    def update(self):
        self.get_fish_vel()

        # If estimated velocity greater than threshold
        # the fish is performing a bout:
        if self.fish_vel < self.swimming_threshold:
            self.fish_swimming = True

            if np.isnan(self.bout_start):
                # If here, we are at the beginning of a bout
                self.bout_start = self._elapsed
                self.bout_stop = np.nan
                self.bout_started()

            self.bout_occurring()

        else:  # if not bouting:
            if not np.isnan(self.bout_start):
                # If here, we are at the end of a bout
                self.bout_stop = self._elapsed

                self.bout_ended()

                self.bout_start = np.nan

            self.fish_swimming = False

        # Use method for calculating final velocity and update:
        self.calculate_final_vel()
        self.x += self._dt * self.vel

        super().update()

    def calculate_final_vel(self):
        self.vel = self.base_vel - self.fish_vel * int(self.fish_swimming)


class CalibratingClosedLoop1D(Basic_CL_1D):
    """
    Vigor-based closed loop stimulus. Velocity is assumend to be calculated
    with the

    The parameters can change in time if the df_param is supplied which
    specifies their values in time.

    Parameters
    ----------
    base_vel:
        the velocity of the background when the stimulus is not moving
    swimming_threshold: float
        the velocity at which the fish is considered to be performing
        a bout
    """

    def __init__(self, target_avg_fish_vel=-15, calibrate_after=5, **kwargs):
        super().__init__(**kwargs)
        self.name = "calibrating_cl1D"
        self.dynamic_parameters.extend(["est_gain", "median_calib"])
        self.target_avg_fish_vel = (
            target_avg_fish_vel
        )  # target velocity for the calibration

        self.bout_counter = 0
        self.bout_peak_vel = 0
        self.calibrate_after = calibrate_after
        self.bouts_vig_list = []
        self.bout_vig = []
        self.median_vel = np.nan
        self.final_vel = np.nan
        self.median_calib = np.nan
        self.est_gain = 0

    def bout_started(self):
        self.est_gain = self._experiment.estimator.base_gain

    def bout_occurring(self):
        self.bout_vig.append(self.fish_vel / self.est_gain)

    def bout_ended(self):

        if self.bout_stop - self.bout_start > 0.2:
            self.bout_counter += 1

            # Update list with peak velocities and reset current peak vel:
            self.bouts_vig_list.append(np.median(self.bout_vig))

            # After some number of bouts, update estimator gain:
            if len(self.bouts_vig_list) > self.calibrate_after:
                self.median_vig = np.median(self.bouts_vig_list)
                self.median_calib = self.median_vig * self.est_gain
                self.est_gain = self.target_avg_fish_vel / self.median_vig

                self._experiment.estimator.base_gain = self.est_gain

        self.bout_vel = []

    def stop(self):
        if len(self.bouts_vig_list) > self.calibrate_after:
            self._experiment.logger.info(
                "Calibrated! Median speed achieved: {} with {} bouts".format(
                    self.median_calib, len(self.bouts_vig_list)
                )
            )


class GainChangerStimulus(Stimulus):
    """
    Vigor-based closed loop stimulus. Velocity is assumend to be calculated
    with the

    The parameters can change in time if the df_param is supplied which
    specifies their values in time.

    Parameters
    ----------
    base_vel:
        the velocity of the background when the stimulus is not moving
    swimming_threshold: float
        the velocity at which the fish is considered to be performing
        a bout
    """

    def __init__(self, newgain=1):
        self.duration = 0.001
        super().__init__()
        self.name = "fix_gain_calibration_cl1D"
        self.newgain = newgain

    def start(self):
        self._experiment.estimator.base_gain = self.newgain


class GainLagClosedLoop1D(Basic_CL_1D):
    def __init__(
        self,
        gain=1,
        lag=0,
        shunted=False,
        fixed_vel=np.nan,
        gain_drop_start=np.nan,
        gain_drop_end=np.nan,
        **kwargs
    ):
        super().__init__(**kwargs)
        self.name = "gain_lag_cl1D"
        self.dynamic_parameters.extend(
            ["gain", "lag", "gain_drop_start", "gain_drop_end", "shunted"]
        )
        self.lag = lag
        self.gain = gain
        self.shunted = shunted
        self.fixed_vel = fixed_vel  # fixed forward velocity
        self.gain_drop_start = gain_drop_start
        self.gain_drop_end = gain_drop_end

    def get_fish_vel(self):
        """ Function that update estimated fish velocty. Change to add lag or
        shunting.
        """
        super(GainLagClosedLoop1D, self).get_fish_vel()
        self.lag_vel = self._experiment.estimator.get_velocity(self.lag)

    def calculate_final_vel(self):
        subtract_to_base = self.gain * self.lag_vel

        if not np.isnan(self.gain_drop_start) and not np.isnan(self.bout_start):
            t = self._elapsed - self.bout_start
            if self.gain_drop_start <= t < self.gain_drop_end:
                subtract_to_base = 0

        # Apply fish is swimming threshold, depending if shunted or not.
        if self.lag == 0 or self.shunted:
            subtract_to_base *= int(self.fish_swimming)
        else:
            subtract_to_base *= int(self.lag_vel < self.swimming_threshold)

        self.vel = self.base_vel - subtract_to_base


class AcuteClosedLoop1D(GainLagClosedLoop1D):
    def __init__(self, conditions_list=None, **kwargs):
        super().__init__(**kwargs)
        self.name = "acute_cl1D"

        self.base_conditions = self.get_state()
        self.conditions_list = conditions_list
        self.acute_cond_weights = [
            c.get("w", 1 / len(conditions_list)) for c in conditions_list
        ]

        self.current_condition = None

    def bout_started(self):
        """ Function called on bout start.
        """
        # reset to baseline values:
        if self.current_condition is not None:
            for k in self.current_condition["change_to"].keys():
                self.__setattr__(k, self.base_conditions[k])

        # chose one condition:
        self.current_condition = choices(self.conditions_list, self.acute_cond_weights)[
            0
        ]

        for k, v in self.current_condition["change_to"].items():
            # print("setting: {} gain and {} lag".format(self.gain, self.lag))
            self.__setattr__(k, v)
            # print("set: {} gain and {} lag".format(self.gain, self.lag))

        # refresh lag if it was changed:
        self.lag_vel = self._experiment.estimator.get_velocity(self.lag)


class PerpendicularMotion(BackgroundStimulus, InterpolatedStimulus):
    """ A stimulus which is always kept perpendicular to the fish

    """

    def update(self):
        y, x, theta = self._experiment.estimator.get_position()
        if np.isfinite(theta):
            self.theta = theta
        super().update()


class FishTrackingStimulus(PositionStimulus):
    def __init__(self, *args, **kwargs):
        super().__init__(*args, **kwargs)
        self.dynamic_parameters.append("is_tracking")
        self.is_tracking = True

    def update(self):
        if self.is_tracking:
            y, x, theta = self._experiment.estimator.get_position()
            if np.isfinite(theta):
                self.x = x
                self.y = y
                self.theta = theta
        super().update()<|MERGE_RESOLUTION|>--- conflicted
+++ resolved
@@ -10,10 +10,7 @@
     BackgroundStimulus,
     PositionStimulus,
     InterpolatedStimulus,
-<<<<<<< HEAD
-=======
     Stimulus
->>>>>>> 8ebefdd5
 )
 
 
@@ -314,4 +311,5 @@
                 self.x = x
                 self.y = y
                 self.theta = theta
-        super().update()+        super().update()
+
