from itertools import product

import numpy as np
import pims
import qimage2ndarray
from PyQt5.QtCore import QPoint, QRect, QPointF
from PyQt5.QtCore import Qt
from PyQt5.QtGui import QPainter, QBrush, QColor
from PyQt5.QtGui import QTransform, QPolygon, QRegion

from stytra.stimulation.stimuli import Stimulus, DynamicStimulus, InterpolatedStimulus
from stytra.stimulation.stimuli.backgrounds import existing_file_background


# TODO right now Stimulus is not parameterized via HasPyQtGraphParams


class VisualStimulus(Stimulus):
    """ Stimulus class to paint programmatically on a canvas.
    For this subclass of Stimulus, their core function (paint()) is
    not called by the ProtocolRunner, but directly from the
    StimulusDisplayWindow. Since a StimulusDisplayWindow is directly linked to
    a ProtocolRunner, at every time the paint() method that is called
    is the one from the correct current stimulus.

    Parameters
    ----------

    Returns
    -------

    """

    def __init__(self, *args, clip_mask=None, **kwargs):
        """
        :param clip_mask: mask for clipping the stimulus ((x, y, w, h) tuple);
        """
        super().__init__(*args, **kwargs)
        self.clip_mask = clip_mask

    def paint(self, p, w, h):
        """Paint function. Called by the StimulusDisplayWindow update method.

        Parameters
        ----------
        p :
            QPainter object for drawing
        w :
            width of the display window
        h :
            height of the display window

        Returns
        -------

        """
        pass

    def clip(self, p, w, h):
        """Clip image before painting

        Parameters
        ----------
        p :
            QPainter object used for painting
        w :
            image width
        h :
            image height

        Returns
        -------

        """
        if self.clip_mask is not None:
            if isinstance(self.clip_mask[0], tuple):
                points = [QPoint(int(w * x), int(h * y)) for (x, y) in self.clip_mask]
                p.setClipRegion(QRegion(QPolygon(points)))
            else:
                p.setClipRect(
                    self.clip_mask[0] * w,
                    self.clip_mask[1] * h,
                    self.clip_mask[2] * w,
                    self.clip_mask[3] * h,
                )


class FullFieldVisualStimulus(VisualStimulus):
    """ Class for painting a full field flash of a specific color.

    Parameters
    ----------
    color : (int, int, int) tuple
         color of the full field flash (int tuple)
    """

    def __init__(self, *args, color=(255, 0, 0), **kwargs):
        """ """
        super().__init__(*args, **kwargs)
        self.color = color
        self.name = "flash"

    def paint(self, p, w, h):
        p.setPen(Qt.NoPen)
        p.setBrush(QBrush(QColor(*self.color)))  # Use chosen color
        self.clip(p, w, h)
        p.drawRect(QRect(-1, -1, w + 2, h + 2))  # draw full field rectangle


<<<<<<< HEAD
class DynamicLuminanceStimulus(FullFieldVisualStimulus,
                               InterpolatedStimulus,
                               DynamicStimulus):
    """ A luminance stimulus that has dynamically specified luminance.

    Parameters
    ----------

    luminance:



    """
    def __init__(self, *args, color=(255, 0, 0), luminance=0.0, **kwargs):
        self.luminance = luminance
        super().__init__(*args, dynamic_parameters=['luminance'], **kwargs)
        self.original_color = np.array(color)
        self.color = color

    def update(self):
        super().update()
        self.color = tuple(self.luminance*self.original_color)


class Pause(FullFieldVisualStimulus):
    """ Class for painting full field black stimuli.

=======
class DynamicFullFieldStimulus(FullFieldVisualStimulus, InterpolatedStimulus):
    """Paints a full field flash of a specific color, where
    luminance is dynamically changed. (Could be easily change to change color
    as well).
    """
    pass


class Pause(FullFieldVisualStimulus):
    """Class for painting full field black stimuli.
>>>>>>> 17b5c50e
    """

    def __init__(self, *args, **kwargs):
        super().__init__(*args, color=(0, 0, 0), **kwargs)
        self.name = "pause"


class VideoStimulus(VisualStimulus, DynamicStimulus):
    """ Displays videos using PIMS, at a specified framerate.
    """

    def __init__(self, *args, video_path, framerate=None, duration=None, **kwargs):
        super().__init__(*args, **kwargs)

        self.name = "video"

        self.dynamic_parameters.append("i_frame")
        self.i_frame = 0
        self.video_path = video_path

        self._current_frame = None
        self._last_frame_display_time = 0
        self._video_seq = None

        self.framerate = framerate
        self.duration = duration

    def initialise_external(self, *args, **kwargs):
        super().initialise_external(*args, **kwargs)
        self._video_seq = pims.Video(self._experiment.asset_dir + "/" + self.video_path)

        self._current_frame = self._video_seq.get_frame(self.i_frame)
        try:
            metadata = self._video_seq.get_metadata()

            if self.framerate is None:
                self.framerate = metadata["fps"]
            if self.duration is None:
                self.duration = metadata["duration"]

        except AttributeError:
            if self.framerate is None:
                self.framerate = self._video_seq.frame_rate

            if self.duration is None:
                self.duration = self._video_seq.duration

    def update(self):
        super().update()
        # if the video restarted, it means the last display time
        # is incorrect, it has to be reset
        if self._elapsed < self._last_frame_display_time:
            self._last_frame_display_time = 0
        if self._elapsed >= self._last_frame_display_time + 1 / self.framerate:
            self.i_frame = int(round(self._elapsed * self.framerate))
            next_frame = self._video_seq.get_frame(self.i_frame)
            if next_frame is not None:
                self._current_frame = next_frame
                self._last_frame_display_time = self._elapsed

    def paint(self, p, w, h):
        display_centre = (w / 2, h / 2)
        img = qimage2ndarray.array2qimage(self._current_frame)
        p.drawImage(
            QPoint(
                display_centre[0] - self._current_frame.shape[1] // 2,
                display_centre[1] - self._current_frame.shape[0] // 2,
            ),
            img,
        )


class BackgroundStimulus(VisualStimulus, DynamicStimulus):
    """Stimulus with a defined position and orientation to the fish.
    """

    def __init__(self, *args, **kwargs):
        """ """
        self.x = 0
        self.y = 0
        self.theta = 0
        super().__init__(*args, dynamic_parameters=["x", "y", "theta"], **kwargs)

    def get_unit_dims(self, w, h):
        return w, h

    def get_rot_transform(self, w, h):
        xc = -w / 2
        yc = -h / 2
        return (
            QTransform()
            .translate(-xc, -yc)
            .rotate(self.theta * 180 / np.pi)
            .translate(xc, yc)
        )

    def paint(self, p, w, h):
        if self._experiment.calibrator is not None:
            mm_px = self._experiment.calibrator.params["mm_px"]
        else:
            mm_px = 1

        # draw the black background
        p.setBrush(QBrush(QColor(0, 0, 0)))
        p.drawRect(QRect(-1, -1, w + 2, h + 2))

        self.clip(p, w, h)

        # find the centres of the display and image
        display_centre = (w / 2, h / 2)
        imw, imh = self.get_unit_dims(w, h)

        image_centre = (imw / 2, imh / 2)

        cx = self.x / mm_px - np.floor(self.x / mm_px / imw) * imw
        cy = self.y / mm_px - np.floor((self.y / mm_px) / imh) * imh

        dx = display_centre[0] - image_centre[0] + cx
        dy = display_centre[1] - image_centre[1] - cy

        # rotate the coordinate transform around the position of the fish
        p.setTransform(self.get_rot_transform(w, h))

        nw = int(np.ceil(w / (imw * 2)))
        nh = int(np.ceil(h / (imh * 2)))
        for idx, idy in product(range(-nw - 1, nw + 1), range(-nh - 1, nh + 1)):
            self.draw_block(p, QPointF(idx * imw + dx, idy * imh + dy), w, h)

    def draw_block(self, p, point, w, h):
        """ Has to be defined in each child of the class, defines what
        is to be painted per tile of the repeating stimulus

        Parameters
        ----------
        p :
            
        point :
            
        w :
            
        h :
            

        Returns
        -------

        """
        pass


class MovingConstantVel(BackgroundStimulus):
    """
    .. deprecated
        in favor of the InterpolatedStimulus
    """

    def __init__(self, *args, vel_x=0, vel_y=0, **kwargs):
        """

        Parameters
        ----------
        args
        vel_x
        vel_y
        kwargs
        """

        super().__init__(*args, **kwargs)
        self.vel_x = vel_x
        self.vel_y = vel_y
        self._past_t = 0

    def update(self):
        super().update()
        dt = self._elapsed - self._past_t
        self.x += self.vel_x * dt
        self.y += self.vel_y * dt
        self._past_t = self._elapsed


class SeamlessImageStimulus(BackgroundStimulus):
    """ Displays an image which should tile seamlessly.

    The top of the image should match with the bottom and the left
    with the right, so there are no discontinuities). An even checkerboard
    works, but with
    some image editing any texture can be adjusted to be seamless.
    """

    def __init__(self, *args, background, **kwargs):
        super().__init__(*args, **kwargs)
        self.background = background
        self._qbackground = None

    def initialise_external(self, experiment):
        super().initialise_external(experiment)

        # Get background image from folder:
        self._qbackground = qimage2ndarray.array2qimage(
            existing_file_background(self._experiment.asset_dir + "/" + self.background)
        )

    def get_unit_dims(self, w, h):
        w, h = self._qbackground.width(), self._qbackground.height()
        return w, h

    def draw_block(self, p, point, w, h):
        p.drawImage(point, self._qbackground)


class GratingStimulus(BackgroundStimulus):
    """ Displays a grating pattern with physical dimensions alternating two
    colors. Can be square or sinusoidal.
    For having moving grating stimulus, use subclass MovingGratingStimulus

    Parameters
    ----------
    grating_angle : float
        fixed angle for the stripes (in radiants)
    grating_period : float
        spatial period of the gratings (in mm)
    grating_col_1 : (int, int, int) tuple
        first color (default=(255, 255, 255))
    grating_col_2 : (int, int, int) tuple
        first color (default=(0, 0, 0))
    """

    def __init__(self, *args,
                 grating_angle=0, grating_period=10,
                 wave_shape='square',
                 grating_col_1=(255,)*3, grating_col_2=(0, )*3,
                 **kwargs):
        super().__init__(*args, **kwargs)
        self.theta = grating_angle
        self.grating_period = grating_period
        self.wave_shape = wave_shape
        self.color_1 = grating_col_1
        self.color_2 = grating_col_2
        self._pattern = None
        self.name = 'gratings'

    def create_pattern(self):
        l = int(self.grating_period
                / (2 * max(self._experiment.calibrator.params["mm_px"],
                           0.0001)))
<<<<<<< HEAD
        if self.grating_type == 'square':
            self._pattern = np.ones((l, 3), np.uint8) * self.color_1
            self._pattern[int(l / 2):, :] = self.color_2
        elif self.grating_type == 'sine':
=======
        if self.wave_shape == 'square':
            self._pattern = np.ones((1, l, 3), np.uint8) * self.color_1
            self._pattern[:, int(l / 2):, :] = self.color_2
        elif self.wave_shape == 'sinusoidal':
>>>>>>> 17b5c50e
            # Define sinusoidally varying weights for the two colors and then
            #  sum them in the pattern
            w = (np.sin(2 * np.pi * np.linspace(0, 1, l)) + 1) / 2

            self._pattern = (w[:, None] * np.array(self.color_1)[None, :] +
                             (1 - w[:None]) * np.array(self.color_2)[None, :]
                             ).astype(np.uint8)

    def initialise_external(self, experiment):
        super().initialise_external(experiment)
        self.create_pattern()
        # Get background image from folder:
        self._qbackground = qimage2ndarray.array2qimage(self._pattern)

    def get_unit_dims(self, w, h):
        w, h = self._qbackground.width(), self._qbackground.height()
        return w, h

    def draw_block(self, p, point, w, h):
        # Get background image from folder:
        p.drawImage(point, self._qbackground)


class MovingGratingStimulus(GratingStimulus,
                            InterpolatedStimulus):

    def __init__(self, *args, **kwargs):
        super().__init__(*args, **kwargs)
        self.dynamic_parameters = ['x']


def z_func_windmill(x, y, arms):
    """ Function for sinusoidal windmill of arbitrary number of arms
    simmetrical with respect to perpendicular axes (for even n)
    """
    if np.mod(arms, 2) == 0:
        return np.sin(np.arctan(
            (x / y)) * arms + np.pi / 2)  # *(y>=0).astype(int) + \
        # np.sin(np.arctan(-(x/y))*arms)*(y<0).astype(int)
    else:
        return np.cos(np.arctan((x / y)) * arms) * (y < 0).astype(int) + \
               np.cos(np.arctan((x / y)) * arms + np.pi) * (
                   y >= 0).astype(int)



class WindmillStimulus(BackgroundStimulus):
    """Class for drawing a rotating windmill (radial wedges in alternating colors).

    Parameters
    ----------
    n_arms : int
        number of colored arms of the windmill
    color : (int, int, int) tuple
        color for the non-black stripes (int tuple)

    """

    def __init__(self, *args, color_1=(255, )*3, wave_shape='sinusoidal',
                 color_2=(0,) * 3, n_arms=8, **kwargs):
        super().__init__(*args, **kwargs)
        self.color_1 = color_1
        self.color_2 = color_2
        self.n_arms = n_arms
        self.wave_shape = wave_shape
        self.name = "windmill"
        self._pattern = None
        self._qbackground = None

    def create_pattern(self, side_len=500):
        side_len = side_len*2
        # Create weights for a windmill to be multiplied by colors:
        x = (np.arange(side_len) - side_len / 2) / side_len
        X, Y = np.meshgrid(x, x)  # grid of points
        W = z_func_windmill(X, Y, self.n_arms)  # evaluation of the function
        W = ((W + 1) / 2)[:, :, np.newaxis]  # normalize and add color axis
        if self.wave_shape == 'square':
            W = (W > 0.5).astype(np.uint8)  # binarize for square gratings

        # Multiply by color:
        self._pattern = W * self.color_1 + (1 - W) * self.color_2
        self._qbackground = qimage2ndarray.array2qimage(self._pattern)


    def initialise_external(self, experiment):
        super().initialise_external(experiment)
        self.create_pattern()

    def draw_block(self, p, point, w, h):
        if self._qbackground.height() < h*1.5 or self._qbackground.width()\
                < w * 1.5:
            print(np.max([h, w]))
            self.create_pattern(1.5 * np.max([h, w]))

        point.setX((w - self._qbackground.width()) / 2)
        point.setY((h - self._qbackground.height()) / 2)
        p.setRenderHint(QPainter.HighQualityAntialiasing)
        p.drawImage(point, self._qbackground)


class MovingWindmillStimulus(WindmillStimulus,
                             InterpolatedStimulus):
    def __init__(self, *args, **kwargs):
        super().__init__(*args, **kwargs)
        self.dynamic_parameters = ['theta']


class HighResWindmillStimulus(BackgroundStimulus):
    """Class for drawing a rotating windmill with sharp edges.
    Instead of rotating an image, this class use a painter to draw triangles
    of the windmill at every timestep.
    Compared with the WindmillStimulus class, this windmill has better
    resolution because it avoids distortions and artifacts from image rotation.
    On the other side, it cannot be used for sinusoidal windmill and
    currently does not support a different background color, and takes
    slightly longer to draw the stimulus
    Ideally will be obsolete once the problems of the WindmillStimulus class
    are solved.

    Parameters
    ----------
    n_arms : int
        number of colored arms of the windmill
    color : (int, int, int) tuple
        color for the non-black stripes (int tuple)

    """

    def __init__(self, *args, color=(255, )*3, n_arms=8,
                 **kwargs):
        super().__init__(*args, **kwargs)
        self.color = color
        self.n_arms = n_arms
        self.name = "windmill"

    def draw_block(self, p, point, w, h):
        # Painting settings:
        p.setPen(Qt.NoPen)
        p.setRenderHint(QPainter.Antialiasing)

        # Here for changing black with another color (to be debugged)
        # p.setBrush(QBrush(QColor(*self.color_2)))
        # # p.drawRect(QRect(-1, -1, (w + 2)*1.5, (h + 2)*1.5))

        p.setBrush(QBrush(QColor(*self.color)))

        # To draw a windmill, a set of consecutive triangles will be painted:
        mid_x = int(w / 2)  # calculate image center
        mid_y = int(h / 2)

        # calculate angles for each triangle:
        angles = np.arange(0, np.pi * 2, (np.pi * 2) / self.n_arms)
        angles += np.pi / 2 + np.pi / (2 * self.n_arms)
        # angular width of the white arms, by default equal to dark ones
        size = np.pi / self.n_arms
        # radius of triangles (much larger than frame)
        rad = (w ** 2 + h ** 2) ** 1/2

        # loop over angles and draw consecutive triangles
        for deg in np.array(angles):
            polyg_points = [
                QPoint(mid_x, mid_y),
                QPoint(int(mid_x + rad * np.cos(deg)),
                       int(mid_y + rad * np.sin(deg))),
                QPoint(
                    int(mid_x + rad * np.cos(deg + size)),
                    int(mid_y + rad * np.sin(deg + size)),
                ),
            ]
            polygon = QPolygon(polyg_points)
            p.drawPolygon(polygon)


class HighResMovingWindmillStimulus(HighResWindmillStimulus,
                             InterpolatedStimulus):
    def __init__(self, *args, **kwargs):
        super().__init__(*args, **kwargs)
        self.dynamic_parameters = ['theta']


class CircleStimulus(VisualStimulus, DynamicStimulus):
    """ A filled circle stimulus, which in combination with interpolation
    can be used to make looming stimuli

    Parameters
    ---------
    origin : tuple(float, float)
        positions of the circle centre (in mm)

    radius : float
        circle radius (in mm)

    backgroud_color : tuple(int, int, int)
        RGB color of the background

    circle_color : tuple(int, int, int)
        RGB color of the circle


    """

    def __init__(
        self,
        *args,
        origin=(0.5, 0.5),
        radius=10,
        background_color=(0, 0, 0),
        circle_color=(255, 255, 255),
        **kwargs
    ):
        super().__init__(*args, dynamic_parameters=["x", "y", "radius"], **kwargs)
        self.x = origin[0]
        self.y = origin[1]
        self.radius = radius
        self.background_color = background_color
        self.circle_color = circle_color
        self.name = 'circle'

    def paint(self, p, w, h):
        super().paint(p, w, h)

        if self._experiment.calibrator is not None:
            mm_px = self._experiment.calibrator.params["mm_px"]
        else:
            mm_px = 1

        # draw the background
        p.setPen(Qt.NoPen)
        p.setBrush(QBrush(QColor(*self.background_color)))
        self.clip(p, w, h)
        p.drawRect(QRect(-1, -1, w + 2, h + 2))

        # draw the circle
        p.setBrush(QBrush(QColor(*self.circle_color)))
        p.drawEllipse(QPointF(self.x / mm_px, self.y / mm_px),
                      self.radius / mm_px, self.radius / mm_px)<|MERGE_RESOLUTION|>--- conflicted
+++ resolved
@@ -107,7 +107,6 @@
         p.drawRect(QRect(-1, -1, w + 2, h + 2))  # draw full field rectangle
 
 
-<<<<<<< HEAD
 class DynamicLuminanceStimulus(FullFieldVisualStimulus,
                                InterpolatedStimulus,
                                DynamicStimulus):
@@ -135,18 +134,6 @@
 class Pause(FullFieldVisualStimulus):
     """ Class for painting full field black stimuli.
 
-=======
-class DynamicFullFieldStimulus(FullFieldVisualStimulus, InterpolatedStimulus):
-    """Paints a full field flash of a specific color, where
-    luminance is dynamically changed. (Could be easily change to change color
-    as well).
-    """
-    pass
-
-
-class Pause(FullFieldVisualStimulus):
-    """Class for painting full field black stimuli.
->>>>>>> 17b5c50e
     """
 
     def __init__(self, *args, **kwargs):
@@ -392,17 +379,10 @@
         l = int(self.grating_period
                 / (2 * max(self._experiment.calibrator.params["mm_px"],
                            0.0001)))
-<<<<<<< HEAD
-        if self.grating_type == 'square':
+        if self.wave_shape == 'square':
             self._pattern = np.ones((l, 3), np.uint8) * self.color_1
             self._pattern[int(l / 2):, :] = self.color_2
-        elif self.grating_type == 'sine':
-=======
-        if self.wave_shape == 'square':
-            self._pattern = np.ones((1, l, 3), np.uint8) * self.color_1
-            self._pattern[:, int(l / 2):, :] = self.color_2
-        elif self.wave_shape == 'sinusoidal':
->>>>>>> 17b5c50e
+        elif self.wave_shape == 'sine':
             # Define sinusoidally varying weights for the two colors and then
             #  sum them in the pattern
             w = (np.sin(2 * np.pi * np.linspace(0, 1, l)) + 1) / 2
