from stytra.stimulation.stimuli import Pause, Flash, \
<<<<<<< HEAD
    ShockStimulus, \
=======
    ShockStimulus, MovingGratingStimulus,\
>>>>>>> ae15457a
    FullFieldPainterStimulus, ClosedLoop1D_variable_motion
from stytra.stimulation import Protocol
import pandas as pd
import numpy as np
from stytra.stimulation.backgrounds import gratings

import zmq

from copy import deepcopy

# Spontaneus activity
class SpontActivityProtocol(Protocol):
    def __init__(self, *args,  duration_sec=60, **kwargs):
        """
        :param duration:
        :param prepare_pause:
        :param zmq_trigger:
        """

        stimuli = []
        stimuli.append(Pause(duration=duration_sec))  # change here for duration (in s)

        self.stimuli = stimuli
        self.current_stimulus = stimuli[0]
        super().__init__(*args, stimuli=stimuli, name='spontaneous', **kwargs)


class FlashProtocol(Protocol):
    def __init__(self, repetitions=10, period_sec=30, duration_sec=1, pre_stim_pause=20):
        """
        :param repetitions:
        :param prepare_pause:
        :param zmq_trigger:
        """
        super().__init__()

        stimuli = []

        # stimuli.append(Pause(duration=period_sec-duration_sec))  # pre-flash interval
        for i in range(repetitions):
            stimuli.append(Pause(duration=pre_stim_pause))
            stimuli.append(Flash(duration=1, color=(255, 255, 255)))  # flash duration
            stimuli.append(Pause(duration=period_sec-duration_sec-pre_stim_pause))  # post flash interval

        self.stimuli = stimuli
        self.current_stimulus = stimuli[0]
        self.name = 'flash'


class ShockProtocol(Protocol):
    def __init__(self, repetitions=10, period_sec=30, pre_stim_pause=20.95,
                 prepare_pause=2, pyb=None, zmq_trigger=None):
        """

        :param repetitions:
        :param prepare_pause:
        :param pyb:
        :param zmq_trigger:
        """
        super().__init__()
        if not zmq_trigger:
            print('missing trigger')

        stimuli = []
        stimuli.append(Pause(duration=1))
        stimuli.append(PrepareAquisition(zmq_trigger=zmq_trigger))
        stimuli.append(Pause(duration=prepare_pause))
        stimuli.append(StartAquisition(zmq_trigger=zmq_trigger))  # start aquisition
          # pre-shock interval
        for i in range(repetitions):  # change here for number of trials
            stimuli.append(Pause(duration=pre_stim_pause))
            stimuli.append(ShockStimulus(pyboard=pyb, burst_freq=1, pulse_amp=3.5,
                                         pulse_n=1, pulse_dur_ms=5))
            stimuli.append(Pause(duration=period_sec-pre_stim_pause))  # post flash interval

        self.stimuli = stimuli
        self.current_stimulus = stimuli[0]
        self.name = 'shock'


class FlashShockProtocol(Protocol):
    def __init__(self, repetitions=10, period_sec=30, duration_sec=1, pre_stim_pause=20, shock_duration=0.05,
                 prepare_pause=2, pyb=None, zmq_trigger=None):
        """

        :param repetitions:
        :param prepare_pause:
        :param pyb:
        :param zmq_trigger:
        """
        super().__init__()
        if not zmq_trigger:
            print('missing trigger')

        stimuli = []

        for i in range(repetitions):  # change here for number of pairing trials
            stimuli.append(Pause(duration=pre_stim_pause))
            stimuli.append(Flash(duration=duration_sec-shock_duration, color=(255, 255, 255)))  # flash duration
            stimuli.append(ShockStimulus(pyboard=pyb, burst_freq=1, pulse_amp=3.5,
                                         pulse_n=1, pulse_dur_ms=5))
            stimuli.append(Flash(duration=shock_duration, color=(255, 255, 255)))  # flash duration
            stimuli.append(Pause(duration=period_sec - duration_sec - pre_stim_pause ))

        self.stimuli = stimuli
        self.current_stimulus = stimuli[0]
        self.name = 'flashshock'


def make_value_blocks(duration_value_tuples):
    """ For all the stimuli that accept a motion parameter,
        we usually want one thing to stay the same in a block

    :param duration_value_tuples:
    :return:
    """
    t = []
    vals = []

    for dur, val in duration_value_tuples:
        if len(t) == 0:
            last_t = 0
        else:
            last_t = t[-1]

        t.extend([last_t, last_t+dur])
        vals.extend([val, val])
    return t, vals


class ReafferenceProtocol(Protocol):
    def __init__(self, n_repeats=1, n_backwards=7, pause_duration=7, backwards_duration=0.5,
                 forward_duration=2, backward_vel=20, forward_vel=10,
                 n_forward=14,
                 gain_probability=0.5, gain=1, grating_period=10,
                 fish_motion_estimator=None,
                 calibrator=None,):
        gains = []
        vels = []
        ts = []
        last_t = 0
        for i_repeat in range(n_repeats):
            for i in range(n_backwards):
                ts.extend([last_t, last_t+pause_duration,
                           last_t + pause_duration, last_t+pause_duration+backwards_duration])
                vels.extend([0, 0, -backward_vel, -backward_vel])
                last_t = ts[-1]
            gains.extend([0]*n_backwards*4)

            for i in range(n_forward):
                gain_exists = (np.random.random_sample() < gain_probability)*1
                ts.extend([last_t, last_t+pause_duration,
                           last_t + pause_duration, last_t+pause_duration+forward_duration])
                vels.extend([0, 0, forward_vel, forward_vel])
                gains.extend([0, 0, gain_exists*gain, gain_exists*gain])
                last_t = ts[-1]
            super().__init__(stimuli=[ClosedLoop1D_variable_motion(motion=pd.DataFrame(
                dict(t=ts, base_vel=vels, gain=gains)), grating_period=grating_period,
                fish_motion_estimator=fish_motion_estimator, calibrator=calibrator)])
            self.name = 'Reafference'


class MultistimulusExp06Protocol(Protocol):
    def __init__(self, repetitions=20,
                        flash_durations=(0.05, 0.1, 0.2, 0.5, 1, 3),
                        velocities=(3, 10, 30, -10),
                        pre_stim_pause=4,
                        one_stimulus_duration=7,
                        grating_motion_duration=4,
                        grating_args=None,
                        shock_args=None,
                        shock_on=False,
                        lr_vel=10,
                        spontaneous_duration_pre=120,
                        spontaneous_duration_post=120,
                 calibrator=None,
                *args, **kwargs):

        if grating_args is None:
            grating_args = dict()
        if shock_args is None:
            shock_args = dict()

        stimuli = []
        stimuli.append(Pause(duration=spontaneous_duration_pre))
        for i in range(repetitions):  # change here for number of pairing trials
            stimuli.append(Pause(duration=pre_stim_pause))
            for flash_duration in flash_durations:
                stimuli.append(FullFieldPainterStimulus(duration=flash_duration, color=(255, 0, 0)))  # flash duration
                stimuli.append(Pause(duration=one_stimulus_duration-flash_duration))

            t = [0, one_stimulus_duration]
            y = [0., 0.]
            x = [0., 0.]

            for vel in velocities:
                t.append(t[-1] + grating_motion_duration)
                y.append(y[-1] + vel*grating_motion_duration)
                t.append(t[-1] + one_stimulus_duration)
                y.append(y[-1])
                x.extend([0., 0.])

            last_time = t[-1]
            motion = pd.DataFrame(dict(t=t,
                                 x=x,
                                 y=y))
            stimuli.append(MovingGratingStimulus(motion=motion,
                                               duration=last_time, **grating_args, calibrator=calibrator))


            if lr_vel>0:
                t = [0, one_stimulus_duration]
                y = [0., 0.]
                x = [0., 0.]
                for xvel in [-lr_vel, lr_vel]:
                    t.append(t[-1] + grating_motion_duration)
                    x.append(x[-1] + xvel * grating_motion_duration)
                    t.append(t[-1] + one_stimulus_duration)
                    x.append(x[-1])
                    y.extend([0., 0.])
                last_time = t[-1]
                motion = pd.DataFrame(dict(t=t,
                                           x=x,
                                           y=y))
                grating_args_v = deepcopy(grating_args)
                grating_args_v['grating_orientation'] = 'vertical'
                grating_args_v['grating_period'] *= 2 # because of the stretch of the image
                stimuli.append(MovingGratingStimulus(motion=motion,
                                              **grating_args_v,
                                              duration=last_time, calibrator=calibrator))

            if shock_on:
                stimuli.append(Pause(duration=pre_stim_pause))
                stimuli.append(ShockStimulus(**shock_args))
                stimuli.append(Pause(duration=one_stimulus_duration))

        stimuli.append(Pause(duration=spontaneous_duration_post))

        super().__init__(*args, stimuli=stimuli, **kwargs)
        self.name = 'exp006multistim'<|MERGE_RESOLUTION|>--- conflicted
+++ resolved
@@ -1,9 +1,5 @@
 from stytra.stimulation.stimuli import Pause, Flash, \
-<<<<<<< HEAD
-    ShockStimulus, \
-=======
     ShockStimulus, MovingGratingStimulus,\
->>>>>>> ae15457a
     FullFieldPainterStimulus, ClosedLoop1D_variable_motion
 from stytra.stimulation import Protocol
 import pandas as pd
