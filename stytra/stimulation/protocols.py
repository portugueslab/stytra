--- conflicted
+++ resolved
@@ -99,21 +99,6 @@
 
 class VisualCodingProtocol(Protocol):
     name = "visual coding protocol"
-<<<<<<< HEAD
-=======
-    def __init__(self, *args,
-                 video_file=r"3minUnderwater.mp4",
-                 n_directions=8,
-                 n_split=4, #4
-                 grating_period = 10,
-                 grating_vel = 10,
-                 part_field_duration=1,
-                 part_field_pause=1,
-                 inter_segment_pause=2,
-                 grating_move_duration=5,
-                 grating_pause_duration=2,
-                 **kwargs):
->>>>>>> d16a7645
 
     def __init__(self):
         super().__init__()
@@ -140,7 +125,6 @@
         for (ix, iy) in product(range(n_split), repeat=2):
             stimuli.append(PartFieldStimulus(
                 bounding_box=(
-<<<<<<< HEAD
                     ix / n_split,
                     iy / n_split,
                     1 / n_split,
@@ -158,23 +142,6 @@
                                                         self.params['grating_move_duration'],
                                               self.params['grating_pause_duration'] * 2 + \
                                                         self.params['grating_move_duration']],
-=======
-                    ix/n_split,
-                    iy/n_split,
-                    1/n_split,
-                    1/n_split),
-                duration=part_field_duration))
-            stimuli.append(Pause(duration=part_field_pause))
-
-        stimuli.append(Pause(duration=inter_segment_pause))
-
-        delta_theta = np.pi*2/n_directions
-
-        grating_motion = pd.DataFrame(dict(t=[0,
-             grating_pause_duration,
-             grating_pause_duration+grating_move_duration,
-             grating_pause_duration*2+grating_move_duration],
->>>>>>> d16a7645
                                            x=[0,
                                               0,
                                               self.params['grating_move_duration'] * self.params['grating_vel'],
@@ -420,12 +387,10 @@
         for key in standard_params_dict.keys():
             self.set_new_param(key, standard_params_dict[key])
 
-<<<<<<< HEAD
-    def get_stim_sequence(self):
-        stimuli = [
-            VRMotionStimulus(background=self.params['background_image'],
-                             duration=self.params['duration'])
-=======
+        stimuli.append(VideoStimulus(video_path=video_file, duration=180))
+        super().__init__(*args, stimuli=stimuli, **kwargs)
+
+
 class VRProtocol(Protocol):
     name='VR protocol'
     def __init__(self, *args, background_image='underwater_caustics.jpg',
@@ -449,10 +414,12 @@
 
         motion = pd.DataFrame(motion, columns=['t', 'vel_x', 'vel_y'])
 
+    def get_stim_sequence(self):
         stimuli = [
             VRMotionStimulus(background=background_image, motion=motion,
                              duration=motion.t.iat[-1])
->>>>>>> d16a7645
+            VRMotionStimulus(background=self.params['background_image'],
+                             duration=self.params['duration'])
         ]
 
         return stimuli