<<<<<<< HEAD
"""
Module to interact with video surces as cameras or video files. It also
implement video saving
"""

import numpy as np

from multiprocessing import Queue, Event
from queue import Empty

from lightparam import Param
from lightparam.param_qt import ParametrizedQt

from stytra.utilities import FrameProcess
from arrayqueues.shared_arrays import IndexedArrayQueue
import deepdish as dd

from stytra.hardware.video.cameras import camera_class_dict

from stytra.hardware.video.write import VideoWriter

from stytra.hardware.video.ring_buffer import RingBuffer

import time


class VideoSource(FrameProcess):
    """Abstract class for a process that generates frames, being it a camera
    or a file source. A maximum size of the memory used by the process can be
    set.
    
    **Input Queues:**

    self.control_queue :
        queue with control parameters for the source, e.g. from a
        :class:`CameraControlParameters <.interfaces.CameraControlParameters>`
        object.


    **Output Queues**

    self.frame_queue :
        TimestampedArrayQueue from the arrayqueues module
        where the frames read from the camera are sent.


    **Events**

    self.kill_signal :
        When set kill the process.


    Parameters
    ----------
    rotation : int
        n of times image should be rotated of 90 degrees
    max_mbytes_queue : int
        maximum size of camera queue (Mbytes)

    Returns
    -------

    """

    def __init__(self, rotation=False, max_mbytes_queue=100, n_consumers=1):
        """ """
        super().__init__()
        self.rotation = rotation
        self.control_queue = Queue()
        self.frame_queue = IndexedArrayQueue(max_mbytes=max_mbytes_queue)
        self.kill_event = Event()
        self.n_consumers = 1
        self.state = None


class CameraSource(VideoSource):
    """Process for controlling a camera.

    Cameras currently implemented:
    
    ======== ===========================================
    Ximea    Add some info
    Avt      Add some info
    ======== ===========================================

    Parameters
    ----------
    camera_type : str
        specifies type of the camera (currently supported: 'ximea', 'avt')
    downsampling : int
        specifies downsampling factor for the camera.

    Returns
    -------

    """

    """ dictionary listing classes used to instantiate camera object."""

    def __init__(
        self, camera_type, *args, downsampling=1, roi=(-1, -1, -1, -1), **kwargs
    ):
        """ """
        super().__init__(*args, **kwargs)

        self.cam = None

        self.camera_type = camera_type
        self.downsampling = downsampling
        self.roi = roi

        self.state = None
        self.ring_buffer = None

    def retrieve_params(self, messages):
        while True:
            try:
                param_dict = self.control_queue.get(timeout=0.0001)
                self.state.params.values = param_dict
                for param, value in param_dict.items():
                    messages.append(self.cam.set(param, value))
            except Empty:
                break

    def run(self):
        """
        After initializing the camera, the process constantly does the
        following:

            - read control parameters from the control_queue and set them;
            - read frames from the camera and put them in the frame_queue.


        """
        if self.state is None:
            self.state = CameraControlParameters()
        try:
            CameraClass = camera_class_dict[self.camera_type]
            self.cam = CameraClass(downsampling=self.downsampling, roi=self.roi)
        except KeyError:
            raise Exception("{} is not a valid camera type!".format(self.camera_type))
        self.message_queue.put("I:" + str(self.cam.open_camera()))
        prt = None
        while True:
            # Kill if signal is set:
            self.kill_event.wait(0.0001)
            if self.kill_event.is_set():
                break
            # Try to get new parameters from the control queue:
            messages = []
            if self.control_queue is not None:
                self.retrieve_params(messages)
            # Grab the new frame, and put it in the queue if valid:
            arr = self.cam.read()
            if self.rotation:
                arr = np.rot90(arr, self.rotation)

            res_len = int(round(self.state.framerate * self.state.ring_buffer_length))
            if self.ring_buffer is None or res_len != self.ring_buffer.length:
                self.ring_buffer = RingBuffer(res_len)

            if self.state.paused:
                self.message_queue.put(
                    "I: ring_buffer_size:" + str(self.ring_buffer.length)
                )
                self.frame_queue.put(self.ring_buffer.get_most_recent())

                prt = None
            elif self.state.replay and self.state.replay_fps > 0:
                messages.append(
                    "I:Replaying between {} and {} of {}".format(
                        *self.state.replay_limits, self.ring_buffer.length
                    )
                )
                old_fps = self.current_framerate
                self.ring_buffer.replay_limits = (
                    int(round(self.state.replay_limits[0] * old_fps)),
                    int(round(self.state.replay_limits[1] * old_fps)),
                )
                try:
                    self.frame_queue.put(self.ring_buffer.get())
                except ValueError:
                    pass
                delta_t = 1 / self.state.replay_fps
                if prt is not None:
                    extrat = delta_t - (time.process_time() - prt)
                    if extrat > 0:
                        time.sleep(extrat)
                prt = time.process_time()
            else:
                prt = None
                if arr is not None:
                    try:
                        self.ring_buffer.put(arr)
                    except AttributeError:
                        pass
                    # If the queue is full, arrayqueues should print a warning!
                    if self.frame_queue.queue.qsize() < self.n_consumers + 2:
                        self.frame_queue.put(arr)
                    else:
                        messages.append("W:Dropped frame")
                    self.update_framerate()
            for m in messages:
                self.message_queue.put(m)

        self.cam.release()


class VideoFileSource(VideoSource):
    """A class to stream videos from a file to test parts of
    stytra without a camera available, or do offline analysis

    Parameters
    ----------
        source_file
            path of the video file
        loop : bool
            continue video from the beginning if the end is reached

    Returns
    -------

    """

    def __init__(self, source_file=None, loop=True, **kwargs):
        super().__init__(**kwargs)
        self.source_file = source_file
        self.loop = loop
        self.state = None
        self.offset = 0
        self.paused = False
        self.old_frame = None
        self.offset = 0

    def inner_loop(self):
        pass

    def update_params(self):
        while True:
            try:
                param_dict = self.control_queue.get(timeout=0.0001)
                self.state.params.values = param_dict
            except Empty:
                break

    def run(self):
        if self.state is None:
            self.state = VideoControlParameters()
        if self.source_file.endswith("h5"):
            framedata = dd.io.load(self.source_file)
            frames = framedata["video"]
            i_frame = self.offset
            prt = None
            while not self.kill_event.is_set():

                # Try to get new parameters from the control queue:
                message = ""
                if self.control_queue is not None:
                    self.update_params()

                # we adjust the framerate
                delta_t = 1 / self.state.framerate
                if prt is not None:
                    extrat = delta_t - (time.process_time() - prt)
                    if extrat > 0:
                        time.sleep(extrat)

                self.frame_queue.put(frames[i_frame, :, :])
                if not self.state.paused:
                    i_frame += 1
                if i_frame == frames.shape[0]:
                    if self.loop:
                        i_frame = self.offset
                    else:
                        break
                self.update_framerate()
                prt = time.process_time()
        else:
            import cv2

            cap = cv2.VideoCapture(self.source_file)
            ret = True

            if self.framerate is None:
                try:
                    delta_t = 1 / cap.get(cv2.CAP_PROP_FPS)
                except ZeroDivisionError:
                    delta_t = 1 / 30
            else:
                delta_t = 1 / self.framerate

            prt = None
            while ret and not self.kill_event.is_set():
                if self.paused:
                    ret = True
                    frame = self.old_frame
                else:
                    ret, frame = cap.read()

                # adjust the frame rate by adding extra time if the processing
                # is quicker than the specified framerate

                if self.control_queue is not None:
                    try:
                        param_dict = self.control_queue.get(timeout=0.0001)
                        for name, value in param_dict.items():
                            if name == "framerate":
                                delta_t = 1 / value
                            elif name == "offset":
                                if value != self.offset:
                                    cap.set(cv2.CAP_PROP_POS_FRAMES, value)
                                    self.offset = value
                            elif name == "paused":
                                self.paused = value
                    except Empty:
                        pass

                if prt is not None:
                    extrat = delta_t - (time.process_time() - prt)
                    if extrat > 0:
                        time.sleep(extrat)

                if ret:
                    self.frame_queue.put(frame[:, :, 0])
                else:
                    if self.loop:
                        cap.set(cv2.CAP_PROP_POS_FRAMES, 0)
                        ret = True
                    else:
                        break

                prt = time.process_time()
                self.old_frame = frame
                self.update_framerate()
            return


class VideoControlParameters(ParametrizedQt):
    def __init__(self, **kwargs):
        super().__init__(name="video_params", **kwargs)
        self.framerate = Param(20., limits=(10, 700), unit="Hz", desc="Framerate (Hz)")
        self.offset = Param(50)
        self.paused = Param(False)


class CameraControlParameters(ParametrizedQt):
    """HasPyQtGraphParams class for controlling the camera params.
    Ideally, methods to automatically set dynamic boundaries on frame rate and
    exposure time can be implemented. Currently not implemented.

    Parameters
    ----------

    Returns
    -------

    """

    def __init__(self, **kwargs):
        super().__init__(name="camera_params", **kwargs)
        self.exposure = Param(1., limits=(0.1, 50), unit="ms", desc="Exposure (ms)")
        self.framerate = Param(
            150., limits=(10, 700), unit=" Hz", desc="Framerate (Hz)"
        )
        self.gain = Param(1., limits=(0.1, 12), desc="Camera amplification gain")
        self.ring_buffer_length = Param(
            300, (1, 2000), desc="Rolling buffer that saves the last items", gui=False
        )
        self.paused = Param(False)
        self.replay = Param(True, desc="Replaying", gui=False)
        self.replay_fps = Param(
            15,
            (0, 500),
            desc="If bigger than 0, the rolling buffer will be replayed at the given framerate",
        )
        self.replay_limits = Param((0, 600), gui=False)
=======
"""
Module to interact with video surces as cameras or video files. It also
implement video saving
"""

import numpy as np

from multiprocessing import Queue, Event
from queue import Empty

from lightparam import Param
from lightparam.param_qt import ParametrizedQt

from stytra.utilities import FrameProcess
from arrayqueues.shared_arrays import IndexedArrayQueue
import deepdish as dd

from stytra.hardware.video.cameras import (
    XimeaCamera,
    AvtCamera,
    SpinnakerCamera,
    MikrotronCLCamera,
)

from stytra.hardware.video.write import VideoWriter

from stytra.hardware.video.ring_buffer import RingBuffer

import time


class VideoSource(FrameProcess):
    """Abstract class for a process that generates frames, being it a camera
    or a file source. A maximum size of the memory used by the process can be
    set.
    
    **Input Queues:**

    self.control_queue :
        queue with control parameters for the source, e.g. from a
        :class:`CameraControlParameters <.interfaces.CameraControlParameters>`
        object.


    **Output Queues**

    self.frame_queue :
        TimestampedArrayQueue from the arrayqueues module
        where the frames read from the camera are sent.


    **Events**

    self.kill_signal :
        When set kill the process.


    Parameters
    ----------
    rotation : int
        n of times image should be rotated of 90 degrees
    max_mbytes_queue : int
        maximum size of camera queue (Mbytes)

    Returns
    -------

    """

    def __init__(self, rotation=False, max_mbytes_queue=100, n_consumers=1):
        """ """
        super().__init__()
        self.rotation = rotation
        self.control_queue = Queue()
        self.frame_queue = IndexedArrayQueue(max_mbytes=max_mbytes_queue)
        self.kill_event = Event()
        self.n_consumers = 1
        self.state = None


class CameraSource(VideoSource):
    """Process for controlling a camera.

    Cameras currently implemented:
    
    ======== ===========================================
    Ximea    Add some info
    Avt      Add some info
    ======== ===========================================

    Parameters
    ----------
    camera_type : str
        specifies type of the camera (currently supported: 'ximea', 'avt')
    downsampling : int
        specifies downsampling factor for the camera.

    Returns
    -------

    """

    camera_class_dict = dict(
        ximea=XimeaCamera,
        avt=AvtCamera,
        spinnaker=SpinnakerCamera,
        mikrotron=MikrotronCLCamera,
    )
    """ dictionary listing classes used to instantiate camera object."""

    def __init__(
        self, camera_type, *args, downsampling=1, roi=(-1, -1, -1, -1), **kwargs
    ):
        """ """
        super().__init__(*args, **kwargs)

        self.cam = None

        self.camera_type = camera_type
        self.downsampling = downsampling
        self.roi = roi

        self.state = None
        self.ring_buffer = None

    def retrieve_params(self, messages):
        while True:
            try:
                param_dict = self.control_queue.get(timeout=0.0001)
                self.state.params.values = param_dict
                for param, value in param_dict.items():
                    messages.append(self.cam.set(param, value))
            except Empty:
                break

    def run(self):
        """
        After initializing the camera, the process constantly does the
        following:

            - read control parameters from the control_queue and set them;
            - read frames from the camera and put them in the frame_queue.


        """
        if self.state is None:
            self.state = CameraControlParameters()
        try:
            CameraClass = self.camera_class_dict[self.camera_type]
            self.cam = CameraClass(downsampling=self.downsampling, roi=self.roi)
        except KeyError:
            raise Exception("{} is not a valid camera type!".format(self.camera_type))
        self.message_queue.put(str(self.cam.open_camera()))
        prt = None
        while True:
            # Kill if signal is set:
            self.kill_event.wait(0.0001)
            if self.kill_event.is_set():
                break
            # Try to get new parameters from the control queue:
            messages = []
            if self.control_queue is not None:
                self.retrieve_params(messages)
            # Grab the new frame, and put it in the queue if valid:
            arr = self.cam.read()
            if self.rotation:
                arr = np.rot90(arr, self.rotation)

            res_len = int(round(self.state.framerate * self.state.ring_buffer_length))
            if self.ring_buffer is None or res_len != self.ring_buffer.length:
                self.ring_buffer = RingBuffer(res_len)

            if self.state.paused:
                self.message_queue.put(
                    "I: ring_buffer_size:" + str(self.ring_buffer.length)
                )
                self.frame_queue.put(self.ring_buffer.get_most_recent())

                prt = None
            elif self.state.replay and self.state.replay_fps > 0:
                messages.append(
                    "I:Replaying between {} and {} of {}".format(
                        *self.state.replay_limits, self.ring_buffer.length
                    )
                )
                old_fps = self.current_framerate
                self.ring_buffer.replay_limits = (
                    int(round(self.state.replay_limits[0] * old_fps)),
                    int(round(self.state.replay_limits[1] * old_fps)),
                )
                try:
                    self.frame_queue.put(self.ring_buffer.get())
                except ValueError:
                    pass
                delta_t = 1 / self.state.replay_fps
                if prt is not None:
                    extrat = delta_t - (time.process_time() - prt)
                    if extrat > 0:
                        time.sleep(extrat)
                prt = time.process_time()
            else:
                prt = None
                if arr is not None:
                    try:
                        self.ring_buffer.put(arr)
                    except AttributeError:
                        pass
                    # If the queue is full, arrayqueues should print a warning!
                    if self.frame_queue.queue.qsize() < self.n_consumers + 2:
                        self.frame_queue.put(arr)
                    else:
                        messages.append("W:Dropped frame")
                    self.update_framerate()
            for m in messages:
                self.message_queue.put(m)

        self.cam.release()


class VideoFileSource(VideoSource):
    """A class to stream videos from a file to test parts of
    stytra without a camera available, or do offline analysis

    Parameters
    ----------
        source_file
            path of the video file
        loop : bool
            continue video from the beginning if the end is reached

    Returns
    -------

    """

    def __init__(self, source_file=None, loop=True, **kwargs):
        super().__init__(**kwargs)
        self.source_file = source_file
        self.loop = loop
        self.state = None
        self.offset = 0
        self.paused = False
        self.old_frame = None
        self.offset = 0

    def inner_loop(self):
        pass

    def update_params(self):
        while True:
            try:
                param_dict = self.control_queue.get(timeout=0.0001)
                self.state.params.values = param_dict
            except Empty:
                break

    def run(self):
        if self.state is None:
            self.state = VideoControlParameters()
        if self.source_file.endswith("h5"):
            framedata = dd.io.load(self.source_file)
            frames = framedata["video"]
            i_frame = self.offset
            prt = None
            while not self.kill_event.is_set():

                # Try to get new parameters from the control queue:
                message = ""
                if self.control_queue is not None:
                    self.update_params()

                # we adjust the framerate
                delta_t = 1 / self.state.framerate
                if prt is not None:
                    extrat = delta_t - (time.process_time() - prt)
                    if extrat > 0:
                        time.sleep(extrat)

                self.frame_queue.put(frames[i_frame, :, :])
                if not self.state.paused:
                    i_frame += 1
                if i_frame == frames.shape[0]:
                    if self.loop:
                        i_frame = self.offset
                    else:
                        break
                self.update_framerate()
                prt = time.process_time()
        else:
            import cv2

            cap = cv2.VideoCapture(self.source_file)
            ret = True

            if self.framerate is None:
                try:
                    delta_t = 1 / cap.get(cv2.CAP_PROP_FPS)
                except ZeroDivisionError:
                    delta_t = 1 / 30
            else:
                delta_t = 1 / self.framerate

            prt = None
            while ret and not self.kill_event.is_set():
                if self.paused:
                    ret = True
                    frame = self.old_frame
                else:
                    ret, frame = cap.read()

                # adjust the frame rate by adding extra time if the processing
                # is quicker than the specified framerate

                if self.control_queue is not None:
                    try:
                        param_dict = self.control_queue.get(timeout=0.0001)
                        for name, value in param_dict.items():
                            if name == "framerate":
                                delta_t = 1 / value
                            elif name == "offset":
                                if value != self.offset:
                                    cap.set(cv2.CAP_PROP_POS_FRAMES, value)
                                    self.offset = value
                            elif name == "paused":
                                self.paused = value
                    except Empty:
                        pass

                if prt is not None:
                    extrat = delta_t - (time.process_time() - prt)
                    if extrat > 0:
                        time.sleep(extrat)

                if ret:
                    self.frame_queue.put(frame[:, :, 0])
                else:
                    if self.loop:
                        cap.set(cv2.CAP_PROP_POS_FRAMES, 0)
                        ret = True
                    else:
                        break

                prt = time.process_time()
                self.old_frame = frame
                self.update_framerate()
            return


class VideoControlParameters(ParametrizedQt):
    def __init__(self, **kwargs):
        super().__init__(name="video_params", **kwargs)
        self.framerate = Param(20., limits=(10, 700), unit="Hz", desc="Framerate (Hz)")
        self.offset = Param(50)
        self.paused = Param(False)


class CameraControlParameters(ParametrizedQt):
    """HasPyQtGraphParams class for controlling the camera params.
    Ideally, methods to automatically set dynamic boundaries on frame rate and
    exposure time can be implemented. Currently not implemented.

    Parameters
    ----------

    Returns
    -------

    """

    def __init__(self, **kwargs):
        super().__init__(name="camera_params", **kwargs)
        self.exposure = Param(1., limits=(0.1, 50), unit="ms", desc="Exposure (ms)")
        self.framerate = Param(
            150., limits=(10, 700), unit=" Hz", desc="Framerate (Hz)"
        )
        self.gain = Param(1., limits=(0.1, 12), desc="Camera amplification gain")
        self.ring_buffer_length = Param(
            300, (1, 2000), desc="Rolling buffer that saves the last items", gui=False
        )
        self.paused = Param(False)
        self.replay = Param(True, desc="Replaying", gui=False)
        self.replay_fps = Param(
            15,
            (0, 500),
            desc="If bigger than 0, the rolling buffer will be replayed at the given framerate",
        )
        self.replay_limits = Param((0, 600), gui=False)
>>>>>>> a7f1190e
<|MERGE_RESOLUTION|>--- conflicted
+++ resolved
@@ -1,4 +1,3 @@
-<<<<<<< HEAD
 """
 Module to interact with video surces as cameras or video files. It also
 implement video saving
@@ -140,7 +139,7 @@
             self.cam = CameraClass(downsampling=self.downsampling, roi=self.roi)
         except KeyError:
             raise Exception("{} is not a valid camera type!".format(self.camera_type))
-        self.message_queue.put("I:" + str(self.cam.open_camera()))
+        self.message_queue.put("I: " + str(self.cam.open_camera()))
         prt = None
         while True:
             # Kill if signal is set:
@@ -374,393 +373,4 @@
             (0, 500),
             desc="If bigger than 0, the rolling buffer will be replayed at the given framerate",
         )
-        self.replay_limits = Param((0, 600), gui=False)
-=======
-"""
-Module to interact with video surces as cameras or video files. It also
-implement video saving
-"""
-
-import numpy as np
-
-from multiprocessing import Queue, Event
-from queue import Empty
-
-from lightparam import Param
-from lightparam.param_qt import ParametrizedQt
-
-from stytra.utilities import FrameProcess
-from arrayqueues.shared_arrays import IndexedArrayQueue
-import deepdish as dd
-
-from stytra.hardware.video.cameras import (
-    XimeaCamera,
-    AvtCamera,
-    SpinnakerCamera,
-    MikrotronCLCamera,
-)
-
-from stytra.hardware.video.write import VideoWriter
-
-from stytra.hardware.video.ring_buffer import RingBuffer
-
-import time
-
-
-class VideoSource(FrameProcess):
-    """Abstract class for a process that generates frames, being it a camera
-    or a file source. A maximum size of the memory used by the process can be
-    set.
-    
-    **Input Queues:**
-
-    self.control_queue :
-        queue with control parameters for the source, e.g. from a
-        :class:`CameraControlParameters <.interfaces.CameraControlParameters>`
-        object.
-
-
-    **Output Queues**
-
-    self.frame_queue :
-        TimestampedArrayQueue from the arrayqueues module
-        where the frames read from the camera are sent.
-
-
-    **Events**
-
-    self.kill_signal :
-        When set kill the process.
-
-
-    Parameters
-    ----------
-    rotation : int
-        n of times image should be rotated of 90 degrees
-    max_mbytes_queue : int
-        maximum size of camera queue (Mbytes)
-
-    Returns
-    -------
-
-    """
-
-    def __init__(self, rotation=False, max_mbytes_queue=100, n_consumers=1):
-        """ """
-        super().__init__()
-        self.rotation = rotation
-        self.control_queue = Queue()
-        self.frame_queue = IndexedArrayQueue(max_mbytes=max_mbytes_queue)
-        self.kill_event = Event()
-        self.n_consumers = 1
-        self.state = None
-
-
-class CameraSource(VideoSource):
-    """Process for controlling a camera.
-
-    Cameras currently implemented:
-    
-    ======== ===========================================
-    Ximea    Add some info
-    Avt      Add some info
-    ======== ===========================================
-
-    Parameters
-    ----------
-    camera_type : str
-        specifies type of the camera (currently supported: 'ximea', 'avt')
-    downsampling : int
-        specifies downsampling factor for the camera.
-
-    Returns
-    -------
-
-    """
-
-    camera_class_dict = dict(
-        ximea=XimeaCamera,
-        avt=AvtCamera,
-        spinnaker=SpinnakerCamera,
-        mikrotron=MikrotronCLCamera,
-    )
-    """ dictionary listing classes used to instantiate camera object."""
-
-    def __init__(
-        self, camera_type, *args, downsampling=1, roi=(-1, -1, -1, -1), **kwargs
-    ):
-        """ """
-        super().__init__(*args, **kwargs)
-
-        self.cam = None
-
-        self.camera_type = camera_type
-        self.downsampling = downsampling
-        self.roi = roi
-
-        self.state = None
-        self.ring_buffer = None
-
-    def retrieve_params(self, messages):
-        while True:
-            try:
-                param_dict = self.control_queue.get(timeout=0.0001)
-                self.state.params.values = param_dict
-                for param, value in param_dict.items():
-                    messages.append(self.cam.set(param, value))
-            except Empty:
-                break
-
-    def run(self):
-        """
-        After initializing the camera, the process constantly does the
-        following:
-
-            - read control parameters from the control_queue and set them;
-            - read frames from the camera and put them in the frame_queue.
-
-
-        """
-        if self.state is None:
-            self.state = CameraControlParameters()
-        try:
-            CameraClass = self.camera_class_dict[self.camera_type]
-            self.cam = CameraClass(downsampling=self.downsampling, roi=self.roi)
-        except KeyError:
-            raise Exception("{} is not a valid camera type!".format(self.camera_type))
-        self.message_queue.put(str(self.cam.open_camera()))
-        prt = None
-        while True:
-            # Kill if signal is set:
-            self.kill_event.wait(0.0001)
-            if self.kill_event.is_set():
-                break
-            # Try to get new parameters from the control queue:
-            messages = []
-            if self.control_queue is not None:
-                self.retrieve_params(messages)
-            # Grab the new frame, and put it in the queue if valid:
-            arr = self.cam.read()
-            if self.rotation:
-                arr = np.rot90(arr, self.rotation)
-
-            res_len = int(round(self.state.framerate * self.state.ring_buffer_length))
-            if self.ring_buffer is None or res_len != self.ring_buffer.length:
-                self.ring_buffer = RingBuffer(res_len)
-
-            if self.state.paused:
-                self.message_queue.put(
-                    "I: ring_buffer_size:" + str(self.ring_buffer.length)
-                )
-                self.frame_queue.put(self.ring_buffer.get_most_recent())
-
-                prt = None
-            elif self.state.replay and self.state.replay_fps > 0:
-                messages.append(
-                    "I:Replaying between {} and {} of {}".format(
-                        *self.state.replay_limits, self.ring_buffer.length
-                    )
-                )
-                old_fps = self.current_framerate
-                self.ring_buffer.replay_limits = (
-                    int(round(self.state.replay_limits[0] * old_fps)),
-                    int(round(self.state.replay_limits[1] * old_fps)),
-                )
-                try:
-                    self.frame_queue.put(self.ring_buffer.get())
-                except ValueError:
-                    pass
-                delta_t = 1 / self.state.replay_fps
-                if prt is not None:
-                    extrat = delta_t - (time.process_time() - prt)
-                    if extrat > 0:
-                        time.sleep(extrat)
-                prt = time.process_time()
-            else:
-                prt = None
-                if arr is not None:
-                    try:
-                        self.ring_buffer.put(arr)
-                    except AttributeError:
-                        pass
-                    # If the queue is full, arrayqueues should print a warning!
-                    if self.frame_queue.queue.qsize() < self.n_consumers + 2:
-                        self.frame_queue.put(arr)
-                    else:
-                        messages.append("W:Dropped frame")
-                    self.update_framerate()
-            for m in messages:
-                self.message_queue.put(m)
-
-        self.cam.release()
-
-
-class VideoFileSource(VideoSource):
-    """A class to stream videos from a file to test parts of
-    stytra without a camera available, or do offline analysis
-
-    Parameters
-    ----------
-        source_file
-            path of the video file
-        loop : bool
-            continue video from the beginning if the end is reached
-
-    Returns
-    -------
-
-    """
-
-    def __init__(self, source_file=None, loop=True, **kwargs):
-        super().__init__(**kwargs)
-        self.source_file = source_file
-        self.loop = loop
-        self.state = None
-        self.offset = 0
-        self.paused = False
-        self.old_frame = None
-        self.offset = 0
-
-    def inner_loop(self):
-        pass
-
-    def update_params(self):
-        while True:
-            try:
-                param_dict = self.control_queue.get(timeout=0.0001)
-                self.state.params.values = param_dict
-            except Empty:
-                break
-
-    def run(self):
-        if self.state is None:
-            self.state = VideoControlParameters()
-        if self.source_file.endswith("h5"):
-            framedata = dd.io.load(self.source_file)
-            frames = framedata["video"]
-            i_frame = self.offset
-            prt = None
-            while not self.kill_event.is_set():
-
-                # Try to get new parameters from the control queue:
-                message = ""
-                if self.control_queue is not None:
-                    self.update_params()
-
-                # we adjust the framerate
-                delta_t = 1 / self.state.framerate
-                if prt is not None:
-                    extrat = delta_t - (time.process_time() - prt)
-                    if extrat > 0:
-                        time.sleep(extrat)
-
-                self.frame_queue.put(frames[i_frame, :, :])
-                if not self.state.paused:
-                    i_frame += 1
-                if i_frame == frames.shape[0]:
-                    if self.loop:
-                        i_frame = self.offset
-                    else:
-                        break
-                self.update_framerate()
-                prt = time.process_time()
-        else:
-            import cv2
-
-            cap = cv2.VideoCapture(self.source_file)
-            ret = True
-
-            if self.framerate is None:
-                try:
-                    delta_t = 1 / cap.get(cv2.CAP_PROP_FPS)
-                except ZeroDivisionError:
-                    delta_t = 1 / 30
-            else:
-                delta_t = 1 / self.framerate
-
-            prt = None
-            while ret and not self.kill_event.is_set():
-                if self.paused:
-                    ret = True
-                    frame = self.old_frame
-                else:
-                    ret, frame = cap.read()
-
-                # adjust the frame rate by adding extra time if the processing
-                # is quicker than the specified framerate
-
-                if self.control_queue is not None:
-                    try:
-                        param_dict = self.control_queue.get(timeout=0.0001)
-                        for name, value in param_dict.items():
-                            if name == "framerate":
-                                delta_t = 1 / value
-                            elif name == "offset":
-                                if value != self.offset:
-                                    cap.set(cv2.CAP_PROP_POS_FRAMES, value)
-                                    self.offset = value
-                            elif name == "paused":
-                                self.paused = value
-                    except Empty:
-                        pass
-
-                if prt is not None:
-                    extrat = delta_t - (time.process_time() - prt)
-                    if extrat > 0:
-                        time.sleep(extrat)
-
-                if ret:
-                    self.frame_queue.put(frame[:, :, 0])
-                else:
-                    if self.loop:
-                        cap.set(cv2.CAP_PROP_POS_FRAMES, 0)
-                        ret = True
-                    else:
-                        break
-
-                prt = time.process_time()
-                self.old_frame = frame
-                self.update_framerate()
-            return
-
-
-class VideoControlParameters(ParametrizedQt):
-    def __init__(self, **kwargs):
-        super().__init__(name="video_params", **kwargs)
-        self.framerate = Param(20., limits=(10, 700), unit="Hz", desc="Framerate (Hz)")
-        self.offset = Param(50)
-        self.paused = Param(False)
-
-
-class CameraControlParameters(ParametrizedQt):
-    """HasPyQtGraphParams class for controlling the camera params.
-    Ideally, methods to automatically set dynamic boundaries on frame rate and
-    exposure time can be implemented. Currently not implemented.
-
-    Parameters
-    ----------
-
-    Returns
-    -------
-
-    """
-
-    def __init__(self, **kwargs):
-        super().__init__(name="camera_params", **kwargs)
-        self.exposure = Param(1., limits=(0.1, 50), unit="ms", desc="Exposure (ms)")
-        self.framerate = Param(
-            150., limits=(10, 700), unit=" Hz", desc="Framerate (Hz)"
-        )
-        self.gain = Param(1., limits=(0.1, 12), desc="Camera amplification gain")
-        self.ring_buffer_length = Param(
-            300, (1, 2000), desc="Rolling buffer that saves the last items", gui=False
-        )
-        self.paused = Param(False)
-        self.replay = Param(True, desc="Replaying", gui=False)
-        self.replay_fps = Param(
-            15,
-            (0, 500),
-            desc="If bigger than 0, the rolling buffer will be replayed at the given framerate",
-        )
-        self.replay_limits = Param((0, 600), gui=False)
->>>>>>> a7f1190e
+        self.replay_limits = Param((0, 600), gui=False)