--- conflicted
+++ resolved
@@ -28,22 +28,10 @@
         ouput movie bitrate
     """
 
-<<<<<<< HEAD
-    def __init__(
-        self,
-        folder,
-        input_queue,
-        finished_signal,
-        saving_evt,
-        format="hdf5",
-        kbit_rate=4000,
-    ):
-=======
     def __init__(self, input_queue,
                  finished_signal,
                  saving_evt,
                  log_format="hdf5"):
->>>>>>> 8ebefdd5
         super().__init__()
         self.filename_queue = Queue()
         self.filename_base = None
@@ -74,34 +62,7 @@
                     pass
 
                 if not self.saving_evt.is_set() and toggle_save:
-<<<<<<< HEAD
-                    if self.format == "mp4":
-                        imageio.mimwrite(
-                            self.folder + filename + "movie.mp4",
-                            np.array(movie, dtype=np.uint8),
-                            fps=3,
-                            quality=None,
-                            ffmpeg_params=[
-                                "-pix_fmt",
-                                "yuv420p",
-                                "-profile:v",
-                                "baseline",
-                                "-level",
-                                "3",
-                            ],
-                        )
-
-                    elif self.format == "hdf5":
-                        filename = datetime.datetime.now().strftime("%Y%m%d_%H%M%S")
-                        print(self.folder + filename + "movie.hdf5")
-                        dd.io.save(
-                            self.folder + filename + "movie.hdf5",
-                            np.array(movie, dtype=np.uint8),
-                        )
-
-=======
                     self.complete()
->>>>>>> 8ebefdd5
                     toggle_save = False
 
                 if self.reset_signal.is_set() or self.finished_signal.is_set():
@@ -112,9 +73,6 @@
                 self.framerate_rec.update_framerate()
 
             if self.finished_signal.is_set():
-<<<<<<< HEAD
-                break
-=======
                 break
 
     def configure(self, size):
@@ -197,5 +155,4 @@
             self.container.mux(packet)
 
         # Close the file
-        self.container.close()
->>>>>>> 8ebefdd5
+        self.container.close()