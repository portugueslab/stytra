--- conflicted
+++ resolved
@@ -9,70 +9,21 @@
 from multiprocessing import Process, Queue, Event
 from queue import Empty, Full
 import numpy as np
-<<<<<<< HEAD
-=======
 from datetime import datetime
 from time import sleep
->>>>>>> 85f6b1e5
 
 from stytra.collectors import HasPyQtGraphParams
 
 from arrayqueues.shared_arrays import ArrayQueue, TimestampedArrayQueue
 from arrayqueues.processes import FrameProcessor
 import cv2
-<<<<<<< HEAD
 import datetime
-=======
 import glob
-
-
-class FrameProcessor(Process):
-    def __init__(self, n_fps_frames=10, check_mem=True, print_framerate=False):
-        """ A basic class for a process that deals with frames, provides
-        framerate calculation
-
-        :param n_fps_frames:
-        :param print_framerate:
-        :param check_mem:
-        """
-        super().__init__()
-
-        # framerate calculation parameters
-        self.n_fps_frames = n_fps_frames
-        self.i_fps = 0
-        self.previous_time_fps = None
-        self.current_framerate = None
-        self.print_framerate = print_framerate
-        self.check_mem = check_mem
-
-        self.current_time = datetime.now()
-        self.starting_time = datetime.now()
-
-    def update_framerate(self):
-        if self.i_fps == self.n_fps_frames - 1:
-            self.current_time = datetime.now()
-            if self.previous_time_fps is not None:
-                try:
-                    self.current_framerate = self.n_fps_frames / (
-                        self.current_time - self.previous_time_fps).total_seconds()
-                except ZeroDivisionError:
-                    self.current_framerate = 0
-                if self.print_framerate:
-                    print('FPS: ' + str(self.current_framerate))
-            self.previous_time_fps = self.current_time
-        self.i_fps = (self.i_fps + 1) % self.n_fps_frames
->>>>>>> 85f6b1e5
-
 
 class VideoSource(FrameProcessor):
     def __init__(self, rotation=0, max_mbytes_queue=100):
         super().__init__()
-<<<<<<< HEAD
         self.rotation = rotation
-=======
-        self.rotation = 0
-        # TODO refactor! Control queue should be defined at the source
->>>>>>> 85f6b1e5
         self.control_queue = Queue()
         self.frame_queue = TimestampedArrayQueue(max_mbytes=max_mbytes_queue)
         self.kill_signal = Event()
@@ -104,7 +55,6 @@
         # for the camera on the lightsheet which supports hardware downsampling
         # MQ013MG-ON lightsheet
         # MQ003MG-CM behaviour
-        print(str(self.cam.get_device_name()))
         if self.cam.get_device_name() == b'MQ013MG-ON':
             self.cam.set_sensor_feature_selector('XI_SENSOR_FEATURE_ZEROROT_ENABLE')
             self.cam.set_sensor_feature_value(1)
