from PyQt5.QtCore import QSize
from PyQt5.QtWidgets import QToolButton
from PyQt5.QtGui import QPalette, QIcon
import pkg_resources


def get_icon(icon_name):
    return QIcon(pkg_resources.resource_filename(__name__, "../icons/" + icon_name+".svg"))


class IconButton(QToolButton):
    def __init__(self, *args, icon_name="", action_name="", **kwargs):
        super().__init__(*args, **kwargs)
        self.icon = QIcon(pkg_resources.resource_filename(__name__,
                                                                   "../icons/"+icon_name+".svg"))
        self.setIcon(self.icon)
        self.setToolTip(action_name)
        self.setFixedSize(QSize(48, 48))
        self.setIconSize(QSize(32, 32))
<<<<<<< HEAD
=======

>>>>>>> f917b29b

class ToggleIconButton(QToolButton):
    def __init__(self, *args, icon_on="", icon_off=None, action_on="", action_off=None, on=False, **kwargs):
        super().__init__(*args, **kwargs)
        self.icon_on = get_icon(icon_on)
        if icon_off is not None:
            self.icon_off = get_icon(icon_off)
        else:
            self.icon_off = self.icon_on

        self.setCheckable(True)
        self.setChecked(on)
        self.setIcon(self.icon_on if on else self.icon_off)
        self.on = on
        self.action_on = action_on
        self.action_off = action_off or action_on
        self.setToolTip(action_on)
        self.setFixedSize(QSize(48, 48))
        self.setIconSize(QSize(32, 32))
        self.clicked.connect(self.flip_icon)

    def flip_icon(self, tg):
        if not tg:
            self.setIcon(self.icon_off)
            self.on = False
            self.setChecked(False)
        else:
            self.setIcon(self.icon_on)
            self.on = True
            self.setChecked(True)
        self.setToolTip(self.action_on if self.on else self.action_off)
<|MERGE_RESOLUTION|>--- conflicted
+++ resolved
@@ -17,10 +17,7 @@
         self.setToolTip(action_name)
         self.setFixedSize(QSize(48, 48))
         self.setIconSize(QSize(32, 32))
-<<<<<<< HEAD
-=======
 
->>>>>>> f917b29b
 
 class ToggleIconButton(QToolButton):
     def __init__(self, *args, icon_on="", icon_off=None, action_on="", action_off=None, on=False, **kwargs):
