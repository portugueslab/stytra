import datetime
from queue import Empty

import numpy as np
import pyqtgraph as pg
from PyQt5.QtCore import QRectF, QPointF, QTimer
from PyQt5.QtWidgets import QWidget, QVBoxLayout, QHBoxLayout

from skimage.io import imsave
from numba import jit
from math import sin, cos
from lightparam.gui import ParameterGui, ControlToggleIcon

from stytra.gui.buttons import IconButton, ToggleIconButton, get_icon


class SingleLineROI(pg.LineSegmentROI):
    """ Subclassing pyqtgraph polyLineROI to remove the "add handle" behavior.
    """
    def __init__(self, *args, **kwargs):
        super().__init__(*args, **kwargs)
        self.translatable = False

    def segmentClicked(self):
        pass


class CameraViewWidget(QWidget):
    """A widget to show images from a frame source and display the camera controls.


    Parameters
    ----------

    Returns
    -------

    """

    def __init__(self, *args, experiment=None, **kwargs):
        """
        :param experiment: experiment to which this belongs
                           (:class:Experiment <stytra.Experiment> object)
        """

        super().__init__(*args, **kwargs)

        self.experiment = experiment
        if experiment is not None:
            self.camera = experiment.camera
            experiment.gui_timer.timeout.connect(self.retrieve_image)
        else:
            self.gui_timer = QTimer()
            self.gui_timer.setSingleShot(False)

        self.control_params = self.experiment.camera_state

        # Create the layout for the camera view:
        self.camera_display_widget = pg.GraphicsLayoutWidget()

        # Display area for showing the camera image:
        self.display_area = pg.ViewBox(lockAspect=1, invertY=False)
        self.display_area.setRange(
            QRectF(0, 0, 20, 20), update=True, disableAutoRange=True
        )
        self.scale = 640

        self.display_area.invertY(True)
        # Image to which the frame will be set, initially black:
        self.image_item = pg.ImageItem()
        self.image_item.setImage(np.zeros((640, 480), dtype=np.uint8))
        self.display_area.addItem(self.image_item)

        self.camera_display_widget.addItem(self.display_area)

        # Queue of frames coming from the camera
        if hasattr(experiment, "frame_dispatcher"):
            self.frame_queue = self.experiment.frame_dispatcher.gui_queue
        else:
            self.frame_queue = self.camera.frame_queue

        # Queue of control parameters for the camera:
        self.control_queue = self.camera.control_queue
        self.camera_rotation = self.camera.rotation

        self.layout = QVBoxLayout()
        self.layout.setContentsMargins(0, 0, 0, 0)

        self.layout.addWidget(self.camera_display_widget)

        self.layout_control = QHBoxLayout()
        self.layout_control.setContentsMargins(10, 0, 10, 10)

        self.btn_pause = ControlToggleIcon(
            self.experiment.camera_state,
            "paused",
            icon_on=get_icon("play"),
            icon_off=get_icon("pause"),
            action_off="Pause",
            action_on="Play",
        )
        self.layout_control.addWidget(self.btn_pause)

        if hasattr(self.experiment.camera_state, "replay"):
            self.experiment.camera_state.replay = False

            self.btn_rewind = ControlToggleIcon(
                self.experiment.camera_state,
                "replay",
                icon_on=get_icon("rewind"),
                action_off="Resume",
                action_on="Replay",
            )
            self.layout_control.addWidget(self.btn_rewind)

        if self.control_queue is not None:
            self.btn_camera_param = IconButton(
                icon_name="edit_camera", action_name="Configure camera"
            )
            self.btn_camera_param.clicked.connect(self.show_params_gui)
            self.layout_control.addWidget(self.btn_camera_param)

        self.btn_capture = IconButton(
            icon_name="camera_flash", action_name="Capture frame"
        )
        self.btn_capture.clicked.connect(self.save_image)
        self.layout_control.addWidget(self.btn_capture)

        self.btn_autorange = ToggleIconButton(
            icon_off="autoscale", icon_on="autoscaleOFF", action_on="Autoscale"
        )
        self.layout_control.addWidget(self.btn_autorange)

        self.layout.addLayout(self.layout_control)
        self.current_image = None

        self.setLayout(self.layout)
        self.current_frame_time = None

        self.param_widget = None

    def retrieve_image(self):
        """Update displayed frame while emptying frame source queue. This is done
        through a while loop that takes all available frames at every update.
        
        # TODO fix this somehow?
        
        **Important!** if the input queue is too fast this will produce an
        infinite loop and block the interface!

        Parameters
        ----------

        Returns
        -------

        """

        first = True
        while True:
            try:
                # In this way, the frame displayed is actually the most
                # recent one added to the queue, as a queue is FILO:
                if first:
                    qr = self.frame_queue.get(timeout=0.0001)
                    self.current_image = qr[-1]
                    self.current_frame_time = qr[0]
                    # first = False
                else:
                    # Else, get to free the queue:
                    _, _ = self.frame_queue.get(timeout=0.001)
            except Empty:
                break

        # Once obtained current image, display it:
        if self.isVisible():
            if self.current_image is not None:
                if self.current_image.shape[0] != self.scale:
                    print("old scale:", self.scale)
                    self.scale = self.current_image.shape[0]
                    self.scale_changed()
                    print("new scale:", self.scale)
                self.image_item.setImage(
                    self.current_image, autoLevels=self.btn_autorange.isChecked()
                )

    def scale_changed(self):
        self.display_area.setRange(
            QRectF(0, 0, self.current_image.shape[1],
                   self.current_image.shape[0]),
            update=True, disableAutoRange=True
        )


    def save_image(self, name=None):
        """Save a frame to the current directory."""
        if name is None or not name:
            timestamp = datetime.datetime.now().strftime("%Y%m%d_%H%M%S")
            name = self.experiment.filename_base() + timestamp + "_img.png"
        imsave(name, self.image_item.image)

    def show_params_gui(self):
        """ """
        self.param_widget = ParameterGui(self.control_params)
        self.param_widget.show()


class CameraSelection(CameraViewWidget):
    """Generic class to overlay on video an ROI that can be
    used to select regions of the image and communicate their position to the
    tracking algorithm (e.g., tail starting point or eyes region).
    
    The changes of parameters read through the ROI position are handled
    via the track_params class, so they must have a corresponding entry in the
    definition of the FrameProcessingMethod of the tracking function of choice.

    Parameters
    ----------

    Returns
    -------

    """

    def __init__(self, **kwargs):
        super().__init__(**kwargs)
        # Redefine the source of the displayed images to be the FrameProcessor
        # output queue:
        self.frame_queue = self.experiment.frame_dispatcher.gui_queue

    def initialise_roi(self, roi):
        """ROI is initialised separately, so it can first be defined in the
        child __init__.

        Parameters
        ----------

        Returns
        -------

        """
        # Add ROI to image and connect it to the function for updating
        # the relative params:
        self.display_area.addItem(roi)
        roi.sigRegionChanged.connect(self.set_pos_from_roi)

    def set_pos_from_tree(self):
        """Called when ROI position values are changed in the ParameterTree.
        Change the position of the displayed ROI.

        Parameters
        ----------

        Returns
        -------

        """
        pass

    def set_pos_from_roi(self):
        """Called when ROI position values are changed in the displayed ROI.
        Change the position in the ParameterTree values.

        Parameters
        ----------

        Returns
        -------

        """
        pass


class CameraEmbeddedTrackingSelection(CameraSelection):
    def __init__(self, tail=False, eyes=False, **kwargs):
        """ """
        self.eyes = eyes
        self.tail = tail
        super().__init__(**kwargs)

        # Draw ROI for tail selection:
        if tail:
            self.tail_params = self.experiment.pipeline.tailtrack._params
            self.roi_tail = SingleLineROI(
                self.tail_points(),
                pen=dict(color=(40, 5, 200), width=3),
            )

            # Prepare curve for plotting tracked tail position:
            self.curve_tail = pg.PlotCurveItem(pen=dict(color=(230, 40, 5),
                                                        width=3))
            self.display_area.addItem(self.curve_tail)

            self.initialise_roi(self.roi_tail)
        else:
            self.roi_tail = None
            self.curve_tail = None

        # Draw ROI for eyes region selection:

        self.pre_th = [0, 0]
        if eyes:
            self.eye_params = self.experiment.pipeline.eyetrack._params
            self.roi_eyes = pg.ROI(
                pos=self.eye_params.wnd_pos,
                size=self.eye_params.wnd_dim,
                pen=dict(color=(5, 40, 200), width=3),
            )

            self.roi_eyes.addScaleHandle([0, 0], [1, 1])
            self.roi_eyes.addScaleHandle([1, 1], [0, 0])

            self.curves_eyes = [
                pg.EllipseROI(
                    pos=(0, 0), size=(10, 10), movable=False, pen=dict(color=k, width=3)
                )
                for k in [(5, 40, 230), (40, 230, 5)]
            ]

            for c in self.curves_eyes:
                self.display_area.addItem(c)
                [c.removeHandle(h) for h in c.getHandles()]

            self.initialise_roi(self.roi_eyes)
        else:
            self.roi_eyes = None
            self.curves_eyes = None

        self.setting_param_val = False

    def set_pos_from_tree(self):
        """Go to parent for definition."""
        print("setting from tree")
        if not self.setting_param_val:
            print("here")
            if self.tail:
                self.roi_tail.prepareGeometryChange()
                p1, p2 = self.roi_tail.getHandles()
                np1, np2 = self.tail_points()
                print(np1, np2)
                p1.setPos(QPointF(*np1))
                p2.setPos(QPointF(*np2))

                print("new")
                p1, p2 = self.roi_tail.getHandles()
                print((p1.x(), p1.y()), (p2.x(), p2.y()))
                self.roi_tail.update()
            if self.eyes:
                self.roi_eyes.setPos(self.eye_params.wnd_pos, finish=False)
                self.roi_eyes.setSize(self.eye_params.wnd_dim)

    def tail_points(self):
        tsy, tsx = (t * self.scale for t in self.tail_params.tail_start)
        tly, tlx = (t * self.scale for t in self.tail_params.tail_length)
        return (tsx, tsy), (tsx+tlx, tsy+tly)

    def tail_dims(self):
        tsy, tsx = (t * self.scale for t in self.tail_params.tail_start)
        tly, tlx = (t * self.scale for t in self.tail_params.tail_length)
        return (tsx, tsy), (tlx, tly)

    def set_pos_from_roi(self):
        """Go to parent for definition."""
        print("setting from ROI")
        p1, p2 = self.roi_tail.getHandles()
        print((p1.x(), p1.y()), (p2.x(), p2.y()))
        self.setting_param_val = True
        if self.tail:
            print("changing in set from ROI")
            p1, p2 = self.roi_tail.getHandles()
            print((p1.x(), p1.y()), (p2.x(), p2.y()))
            self.tail_params.tail_start = (p1.y()/self.scale,
                                           p1.x()/self.scale)
            self.tail_params.params.tail_start.changed = True
            self.tail_params.tail_length = ((p2.y() - p1.y())/self.scale,
                                            (p2.x() - p1.x())/self.scale)
            self.tail_params.params.tail_length.changed = True

        if self.eyes:
            self.eye_params.params.wnd_dim.changed = True
            self.eye_params.wnd_dim = tuple([int(p) for p in self.roi_eyes.size()])
            self.eye_params.params.wnd_pos.changed = True
            self.eye_params.wnd_pos = tuple([int(p) for p in self.roi_eyes.pos()])
        self.setting_param_val = False

    def scale_changed(self):
        self.set_pos_from_tree()

    def retrieve_image(self):
        """Go to parent for definition."""
        super().retrieve_image()
<<<<<<< HEAD
        p1, p2 = self.roi_tail.getHandles()
        print((p1.x(), p1.y()), (p2.x(), p2.y()))
=======

        if self.current_image is None:
            return

>>>>>>> afdc89c0
        # Get data from queue(first is timestamp)
        if len(self.experiment.acc_tracking.stored_data) > 1:
            # To match tracked points and frame displayed looks for matching
            # timestamps from the two different queues:
            retrieved_data = self.experiment.acc_tracking.values_at_abs_time(self.current_frame_time)
            # Check for data to be displayed:
            if self.tail:
                # Retrieve tail angles from tail (if there are eyes, last 5*2
                # points describe the ellipses):

                angles = [getattr(retrieved_data, "theta_{:02d}".format(i))
                          for i in range(self.tail_params.n_output_segments)]
                # Get tail position and length from the parameters:
                (start_y, start_x), (tail_len_y, tail_len_x) = self.tail_dims()
                tail_length = np.sqrt(tail_len_x ** 2 + tail_len_y ** 2)

                # Get segment length:
                tail_segment_length = tail_length / (len(angles))
                points = [np.array([start_x, start_y])]

                # Calculate tail points from angles and position:
                for angle in angles:
                    points.append(
                        points[-1]
                        + tail_segment_length * np.array([np.cos(angle), np.sin(angle)])
                    )
                points = np.array(points)
                self.curve_tail.setData(x=points[:, 1], y=points[:, 0])

            # TODO refactor with namedtuples and rotation matrices.
            if self.eyes:

                if len(self.experiment.acc_tracking.stored_data) > 1:
                    self.roi_eyes.setPen(dict(color=(5, 40, 200), width=3))
                    e = retrieved_data[-10:]
                    for i, o in enumerate([0, 5]):
                        if e[0] == e[0]:
                            for ell, col in zip(
                                self.curves_eyes, [(5, 40, 230), (40, 230, 5)]
                            ):
                                ell.setPen(col, width=3)

                            pos = self.eye_params.wnd_pos

                            # This long annoying part take care of the calculation
                            # of rotation and translation for the ROI starting from
                            # ellipse center, axis and rotation.
                            # Some geometry is required because pyqtgraph rotation
                            # happens around lower corner and not
                            # around center.
                            th = -e[o + 4]  # eye angle from tracked ellipse
                            c_x = int(e[o + 2] / 2)  # ellipse center x and y
                            c_y = int(e[o + 3] / 2)

                            if c_x != 0 and c_y != 0:
                                th_conv = th * (np.pi / 180)  # in radiants now

                                # rotate based on different from previous angle:
                                self.curves_eyes[i].rotate(th - self.pre_th[i])

                                # Angle and rad of center point from left lower corner:
                                c_th = np.arctan(c_x / c_y)
                                c_r = np.sqrt(c_x ** 2 + c_y ** 2)

                                # Coords of the center after rotation around left lower
                                # corner, to be corrected when setting position:
                                center_after = (
                                    np.sin(c_th + th_conv) * c_r,
                                    np.cos(c_th + th_conv) * c_r,
                                )

                                # Calculate pos for eye ROIs. This require correction
                                # for the box position, for the ellipse dimensions and
                                # for the rotation around corner instead of center.
                                self.curves_eyes[i].setPos(
                                    e[o + 1] + pos[0] - c_x + (c_x - center_after[1]),
                                    e[o + 0] + pos[1] - c_y + (c_y - center_after[0]),
                                )
                                self.curves_eyes[i].setSize((c_y * 2, c_x * 2))

                                self.pre_th[i] = th

                        else:
                            # No eyes detected:
                            for ell in self.curves_eyes:
                                ell.setPen(None)
                            self.roi_eyes.setPen(dict(color=(230, 40, 5), width=3))


# TODO separate eyes and tail display, and then merge for both instead
# of having a merged class with both
class TailTrackingSelection(CameraEmbeddedTrackingSelection):
    def __init__(self, *args, **kwargs):
        super().__init__(*args, tail=True, **kwargs)


class EyeTrackingSelection(CameraEmbeddedTrackingSelection):
    def __init__(self, *args, **kwargs):
        super().__init__(*args, eyes=True, **kwargs)


class EyeTailTrackingSelection(CameraEmbeddedTrackingSelection):
    def __init__(self, *args, **kwargs):
        super().__init__(*args, eyes=True, tail=True, **kwargs)


class CameraViewCalib(CameraViewWidget):
    """ """

    def __init__(self, *args, **kwargs):
        super().__init__(*args, **kwargs)
        self.points_calib = pg.ScatterPlotItem()
        self.display_area.addItem(self.points_calib)

    def show_calibration(self, calibrator):
        """

        Parameters
        ----------
        calibrator :
            

        Returns
        -------

        """
        if calibrator.proj_to_cam is not None:
            camera_points = (
                np.pad(
                    calibrator.points,
                    ((0, 0), (0, 1)),
                    mode="constant",
                    constant_values=1,
                )
                @ calibrator.proj_to_cam.T
            )

            points_dicts = []
            for point in camera_points:
                xn, yn = point[::-1]
                points_dicts.append(dict(x=xn, y=yn, size=8, brush=(210, 10, 10)))

            self.points_calib.setData(points_dicts)


@jit(nopython=True)
def _tail_points_from_coords(coords, seglen):
    """ Computes the tail points from a list obtained from a data accumulator

    Parameters
    ----------
    coords
        per fish, will be x, y, theta, theta_00, theta_01, theta_02...
    n_data_per_fish
        number of coordinate entries per fish
    seglen
        length of a single segment

    Returns
    -------
        xs, ys
        list of coordinates
    """

    xs = []
    ys = []
    angles = np.zeros(coords.shape[1] - 5)
    for i_fish in range(coords.shape[0]):
        xs.append(coords[i_fish, 2])
        ys.append(coords[i_fish, 0])
        angles[0] = coords[i_fish, 4]
        angles[1:] = angles[0] + coords[i_fish, 6:]
        for i, an in enumerate(angles):
            if i > 0:
                xs.append(xs[-1])
                ys.append(ys[-1])

            # for drawing the lines, points need to be repeated
            xs.append(xs[-1] + seglen * sin(an))
            ys.append(ys[-1] + seglen * cos(an))

    return xs, ys


class CameraViewFish(CameraViewCalib):
    def __init__(self, *args, **kwargs):
        super().__init__(*args, **kwargs)
        self.points_fish = pg.ScatterPlotItem(
            size=5, pxMode=True, brush=(255, 0, 0), pen=None
        )
        self.lines_fish = pg.PlotCurveItem(
            connect="pairs", pen=pg.mkPen((10, 100, 200), width=3)
        )
        self.display_area.addItem(self.points_fish)
        self.display_area.addItem(self.lines_fish)
        self.tracking_params = self.experiment.pipeline.fishtrack._params

    def retrieve_image(self):
        super().retrieve_image()

        if len(self.experiment.acc_tracking.stored_data) == 0 or \
                self.current_image is None:
            return

        current_data = self.experiment.acc_tracking.values_at_abs_time(
            self.current_frame_time)

        n_fish = self.tracking_params.n_fish_max

        n_data_per_fish = (
            len(current_data) - 1
        ) // n_fish  # the first is time, the last is area
        n_points_tail = self.tracking_params.n_segments
        try:
            retrieved_data = np.array(
                current_data[: -1]  # the -1 if for the diagnostic area
            ).reshape(n_fish, n_data_per_fish)
            valid = np.logical_not(np.all(np.isnan(retrieved_data), 1))
            self.points_fish.setData(
                y=retrieved_data[valid, 2], x=retrieved_data[valid, 0]
            )
            if n_points_tail:
                tail_len = (
                    self.tracking_params.tail_length
                    / self.tracking_params.n_segments
                )
                ys, xs = _tail_points_from_coords(retrieved_data, tail_len)
                self.lines_fish.setData(x=xs, y=ys)
        except ValueError as e:
            pass
<|MERGE_RESOLUTION|>--- conflicted
+++ resolved
@@ -1,630 +1,625 @@
-import datetime
-from queue import Empty
-
-import numpy as np
-import pyqtgraph as pg
-from PyQt5.QtCore import QRectF, QPointF, QTimer
-from PyQt5.QtWidgets import QWidget, QVBoxLayout, QHBoxLayout
-
-from skimage.io import imsave
-from numba import jit
-from math import sin, cos
-from lightparam.gui import ParameterGui, ControlToggleIcon
-
-from stytra.gui.buttons import IconButton, ToggleIconButton, get_icon
-
-
-class SingleLineROI(pg.LineSegmentROI):
-    """ Subclassing pyqtgraph polyLineROI to remove the "add handle" behavior.
-    """
-    def __init__(self, *args, **kwargs):
-        super().__init__(*args, **kwargs)
-        self.translatable = False
-
-    def segmentClicked(self):
-        pass
-
-
-class CameraViewWidget(QWidget):
-    """A widget to show images from a frame source and display the camera controls.
-
-
-    Parameters
-    ----------
-
-    Returns
-    -------
-
-    """
-
-    def __init__(self, *args, experiment=None, **kwargs):
-        """
-        :param experiment: experiment to which this belongs
-                           (:class:Experiment <stytra.Experiment> object)
-        """
-
-        super().__init__(*args, **kwargs)
-
-        self.experiment = experiment
-        if experiment is not None:
-            self.camera = experiment.camera
-            experiment.gui_timer.timeout.connect(self.retrieve_image)
-        else:
-            self.gui_timer = QTimer()
-            self.gui_timer.setSingleShot(False)
-
-        self.control_params = self.experiment.camera_state
-
-        # Create the layout for the camera view:
-        self.camera_display_widget = pg.GraphicsLayoutWidget()
-
-        # Display area for showing the camera image:
-        self.display_area = pg.ViewBox(lockAspect=1, invertY=False)
-        self.display_area.setRange(
-            QRectF(0, 0, 20, 20), update=True, disableAutoRange=True
-        )
-        self.scale = 640
-
-        self.display_area.invertY(True)
-        # Image to which the frame will be set, initially black:
-        self.image_item = pg.ImageItem()
-        self.image_item.setImage(np.zeros((640, 480), dtype=np.uint8))
-        self.display_area.addItem(self.image_item)
-
-        self.camera_display_widget.addItem(self.display_area)
-
-        # Queue of frames coming from the camera
-        if hasattr(experiment, "frame_dispatcher"):
-            self.frame_queue = self.experiment.frame_dispatcher.gui_queue
-        else:
-            self.frame_queue = self.camera.frame_queue
-
-        # Queue of control parameters for the camera:
-        self.control_queue = self.camera.control_queue
-        self.camera_rotation = self.camera.rotation
-
-        self.layout = QVBoxLayout()
-        self.layout.setContentsMargins(0, 0, 0, 0)
-
-        self.layout.addWidget(self.camera_display_widget)
-
-        self.layout_control = QHBoxLayout()
-        self.layout_control.setContentsMargins(10, 0, 10, 10)
-
-        self.btn_pause = ControlToggleIcon(
-            self.experiment.camera_state,
-            "paused",
-            icon_on=get_icon("play"),
-            icon_off=get_icon("pause"),
-            action_off="Pause",
-            action_on="Play",
-        )
-        self.layout_control.addWidget(self.btn_pause)
-
-        if hasattr(self.experiment.camera_state, "replay"):
-            self.experiment.camera_state.replay = False
-
-            self.btn_rewind = ControlToggleIcon(
-                self.experiment.camera_state,
-                "replay",
-                icon_on=get_icon("rewind"),
-                action_off="Resume",
-                action_on="Replay",
-            )
-            self.layout_control.addWidget(self.btn_rewind)
-
-        if self.control_queue is not None:
-            self.btn_camera_param = IconButton(
-                icon_name="edit_camera", action_name="Configure camera"
-            )
-            self.btn_camera_param.clicked.connect(self.show_params_gui)
-            self.layout_control.addWidget(self.btn_camera_param)
-
-        self.btn_capture = IconButton(
-            icon_name="camera_flash", action_name="Capture frame"
-        )
-        self.btn_capture.clicked.connect(self.save_image)
-        self.layout_control.addWidget(self.btn_capture)
-
-        self.btn_autorange = ToggleIconButton(
-            icon_off="autoscale", icon_on="autoscaleOFF", action_on="Autoscale"
-        )
-        self.layout_control.addWidget(self.btn_autorange)
-
-        self.layout.addLayout(self.layout_control)
-        self.current_image = None
-
-        self.setLayout(self.layout)
-        self.current_frame_time = None
-
-        self.param_widget = None
-
-    def retrieve_image(self):
-        """Update displayed frame while emptying frame source queue. This is done
-        through a while loop that takes all available frames at every update.
-        
-        # TODO fix this somehow?
-        
-        **Important!** if the input queue is too fast this will produce an
-        infinite loop and block the interface!
-
-        Parameters
-        ----------
-
-        Returns
-        -------
-
-        """
-
-        first = True
-        while True:
-            try:
-                # In this way, the frame displayed is actually the most
-                # recent one added to the queue, as a queue is FILO:
-                if first:
-                    qr = self.frame_queue.get(timeout=0.0001)
-                    self.current_image = qr[-1]
-                    self.current_frame_time = qr[0]
-                    # first = False
-                else:
-                    # Else, get to free the queue:
-                    _, _ = self.frame_queue.get(timeout=0.001)
-            except Empty:
-                break
-
-        # Once obtained current image, display it:
-        if self.isVisible():
-            if self.current_image is not None:
-                if self.current_image.shape[0] != self.scale:
-                    print("old scale:", self.scale)
-                    self.scale = self.current_image.shape[0]
-                    self.scale_changed()
-                    print("new scale:", self.scale)
-                self.image_item.setImage(
-                    self.current_image, autoLevels=self.btn_autorange.isChecked()
-                )
-
-    def scale_changed(self):
-        self.display_area.setRange(
-            QRectF(0, 0, self.current_image.shape[1],
-                   self.current_image.shape[0]),
-            update=True, disableAutoRange=True
-        )
-
-
-    def save_image(self, name=None):
-        """Save a frame to the current directory."""
-        if name is None or not name:
-            timestamp = datetime.datetime.now().strftime("%Y%m%d_%H%M%S")
-            name = self.experiment.filename_base() + timestamp + "_img.png"
-        imsave(name, self.image_item.image)
-
-    def show_params_gui(self):
-        """ """
-        self.param_widget = ParameterGui(self.control_params)
-        self.param_widget.show()
-
-
-class CameraSelection(CameraViewWidget):
-    """Generic class to overlay on video an ROI that can be
-    used to select regions of the image and communicate their position to the
-    tracking algorithm (e.g., tail starting point or eyes region).
-    
-    The changes of parameters read through the ROI position are handled
-    via the track_params class, so they must have a corresponding entry in the
-    definition of the FrameProcessingMethod of the tracking function of choice.
-
-    Parameters
-    ----------
-
-    Returns
-    -------
-
-    """
-
-    def __init__(self, **kwargs):
-        super().__init__(**kwargs)
-        # Redefine the source of the displayed images to be the FrameProcessor
-        # output queue:
-        self.frame_queue = self.experiment.frame_dispatcher.gui_queue
-
-    def initialise_roi(self, roi):
-        """ROI is initialised separately, so it can first be defined in the
-        child __init__.
-
-        Parameters
-        ----------
-
-        Returns
-        -------
-
-        """
-        # Add ROI to image and connect it to the function for updating
-        # the relative params:
-        self.display_area.addItem(roi)
-        roi.sigRegionChanged.connect(self.set_pos_from_roi)
-
-    def set_pos_from_tree(self):
-        """Called when ROI position values are changed in the ParameterTree.
-        Change the position of the displayed ROI.
-
-        Parameters
-        ----------
-
-        Returns
-        -------
-
-        """
-        pass
-
-    def set_pos_from_roi(self):
-        """Called when ROI position values are changed in the displayed ROI.
-        Change the position in the ParameterTree values.
-
-        Parameters
-        ----------
-
-        Returns
-        -------
-
-        """
-        pass
-
-
-class CameraEmbeddedTrackingSelection(CameraSelection):
-    def __init__(self, tail=False, eyes=False, **kwargs):
-        """ """
-        self.eyes = eyes
-        self.tail = tail
-        super().__init__(**kwargs)
-
-        # Draw ROI for tail selection:
-        if tail:
-            self.tail_params = self.experiment.pipeline.tailtrack._params
-            self.roi_tail = SingleLineROI(
-                self.tail_points(),
-                pen=dict(color=(40, 5, 200), width=3),
-            )
-
-            # Prepare curve for plotting tracked tail position:
-            self.curve_tail = pg.PlotCurveItem(pen=dict(color=(230, 40, 5),
-                                                        width=3))
-            self.display_area.addItem(self.curve_tail)
-
-            self.initialise_roi(self.roi_tail)
-        else:
-            self.roi_tail = None
-            self.curve_tail = None
-
-        # Draw ROI for eyes region selection:
-
-        self.pre_th = [0, 0]
-        if eyes:
-            self.eye_params = self.experiment.pipeline.eyetrack._params
-            self.roi_eyes = pg.ROI(
-                pos=self.eye_params.wnd_pos,
-                size=self.eye_params.wnd_dim,
-                pen=dict(color=(5, 40, 200), width=3),
-            )
-
-            self.roi_eyes.addScaleHandle([0, 0], [1, 1])
-            self.roi_eyes.addScaleHandle([1, 1], [0, 0])
-
-            self.curves_eyes = [
-                pg.EllipseROI(
-                    pos=(0, 0), size=(10, 10), movable=False, pen=dict(color=k, width=3)
-                )
-                for k in [(5, 40, 230), (40, 230, 5)]
-            ]
-
-            for c in self.curves_eyes:
-                self.display_area.addItem(c)
-                [c.removeHandle(h) for h in c.getHandles()]
-
-            self.initialise_roi(self.roi_eyes)
-        else:
-            self.roi_eyes = None
-            self.curves_eyes = None
-
-        self.setting_param_val = False
-
-    def set_pos_from_tree(self):
-        """Go to parent for definition."""
-        print("setting from tree")
-        if not self.setting_param_val:
-            print("here")
-            if self.tail:
-                self.roi_tail.prepareGeometryChange()
-                p1, p2 = self.roi_tail.getHandles()
-                np1, np2 = self.tail_points()
-                print(np1, np2)
-                p1.setPos(QPointF(*np1))
-                p2.setPos(QPointF(*np2))
-
-                print("new")
-                p1, p2 = self.roi_tail.getHandles()
-                print((p1.x(), p1.y()), (p2.x(), p2.y()))
-                self.roi_tail.update()
-            if self.eyes:
-                self.roi_eyes.setPos(self.eye_params.wnd_pos, finish=False)
-                self.roi_eyes.setSize(self.eye_params.wnd_dim)
-
-    def tail_points(self):
-        tsy, tsx = (t * self.scale for t in self.tail_params.tail_start)
-        tly, tlx = (t * self.scale for t in self.tail_params.tail_length)
-        return (tsx, tsy), (tsx+tlx, tsy+tly)
-
-    def tail_dims(self):
-        tsy, tsx = (t * self.scale for t in self.tail_params.tail_start)
-        tly, tlx = (t * self.scale for t in self.tail_params.tail_length)
-        return (tsx, tsy), (tlx, tly)
-
-    def set_pos_from_roi(self):
-        """Go to parent for definition."""
-        print("setting from ROI")
-        p1, p2 = self.roi_tail.getHandles()
-        print((p1.x(), p1.y()), (p2.x(), p2.y()))
-        self.setting_param_val = True
-        if self.tail:
-            print("changing in set from ROI")
-            p1, p2 = self.roi_tail.getHandles()
-            print((p1.x(), p1.y()), (p2.x(), p2.y()))
-            self.tail_params.tail_start = (p1.y()/self.scale,
-                                           p1.x()/self.scale)
-            self.tail_params.params.tail_start.changed = True
-            self.tail_params.tail_length = ((p2.y() - p1.y())/self.scale,
-                                            (p2.x() - p1.x())/self.scale)
-            self.tail_params.params.tail_length.changed = True
-
-        if self.eyes:
-            self.eye_params.params.wnd_dim.changed = True
-            self.eye_params.wnd_dim = tuple([int(p) for p in self.roi_eyes.size()])
-            self.eye_params.params.wnd_pos.changed = True
-            self.eye_params.wnd_pos = tuple([int(p) for p in self.roi_eyes.pos()])
-        self.setting_param_val = False
-
-    def scale_changed(self):
-        self.set_pos_from_tree()
-
-    def retrieve_image(self):
-        """Go to parent for definition."""
-        super().retrieve_image()
-<<<<<<< HEAD
-        p1, p2 = self.roi_tail.getHandles()
-        print((p1.x(), p1.y()), (p2.x(), p2.y()))
-=======
-
-        if self.current_image is None:
-            return
-
->>>>>>> afdc89c0
-        # Get data from queue(first is timestamp)
-        if len(self.experiment.acc_tracking.stored_data) > 1:
-            # To match tracked points and frame displayed looks for matching
-            # timestamps from the two different queues:
-            retrieved_data = self.experiment.acc_tracking.values_at_abs_time(self.current_frame_time)
-            # Check for data to be displayed:
-            if self.tail:
-                # Retrieve tail angles from tail (if there are eyes, last 5*2
-                # points describe the ellipses):
-
-                angles = [getattr(retrieved_data, "theta_{:02d}".format(i))
-                          for i in range(self.tail_params.n_output_segments)]
-                # Get tail position and length from the parameters:
-                (start_y, start_x), (tail_len_y, tail_len_x) = self.tail_dims()
-                tail_length = np.sqrt(tail_len_x ** 2 + tail_len_y ** 2)
-
-                # Get segment length:
-                tail_segment_length = tail_length / (len(angles))
-                points = [np.array([start_x, start_y])]
-
-                # Calculate tail points from angles and position:
-                for angle in angles:
-                    points.append(
-                        points[-1]
-                        + tail_segment_length * np.array([np.cos(angle), np.sin(angle)])
-                    )
-                points = np.array(points)
-                self.curve_tail.setData(x=points[:, 1], y=points[:, 0])
-
-            # TODO refactor with namedtuples and rotation matrices.
-            if self.eyes:
-
-                if len(self.experiment.acc_tracking.stored_data) > 1:
-                    self.roi_eyes.setPen(dict(color=(5, 40, 200), width=3))
-                    e = retrieved_data[-10:]
-                    for i, o in enumerate([0, 5]):
-                        if e[0] == e[0]:
-                            for ell, col in zip(
-                                self.curves_eyes, [(5, 40, 230), (40, 230, 5)]
-                            ):
-                                ell.setPen(col, width=3)
-
-                            pos = self.eye_params.wnd_pos
-
-                            # This long annoying part take care of the calculation
-                            # of rotation and translation for the ROI starting from
-                            # ellipse center, axis and rotation.
-                            # Some geometry is required because pyqtgraph rotation
-                            # happens around lower corner and not
-                            # around center.
-                            th = -e[o + 4]  # eye angle from tracked ellipse
-                            c_x = int(e[o + 2] / 2)  # ellipse center x and y
-                            c_y = int(e[o + 3] / 2)
-
-                            if c_x != 0 and c_y != 0:
-                                th_conv = th * (np.pi / 180)  # in radiants now
-
-                                # rotate based on different from previous angle:
-                                self.curves_eyes[i].rotate(th - self.pre_th[i])
-
-                                # Angle and rad of center point from left lower corner:
-                                c_th = np.arctan(c_x / c_y)
-                                c_r = np.sqrt(c_x ** 2 + c_y ** 2)
-
-                                # Coords of the center after rotation around left lower
-                                # corner, to be corrected when setting position:
-                                center_after = (
-                                    np.sin(c_th + th_conv) * c_r,
-                                    np.cos(c_th + th_conv) * c_r,
-                                )
-
-                                # Calculate pos for eye ROIs. This require correction
-                                # for the box position, for the ellipse dimensions and
-                                # for the rotation around corner instead of center.
-                                self.curves_eyes[i].setPos(
-                                    e[o + 1] + pos[0] - c_x + (c_x - center_after[1]),
-                                    e[o + 0] + pos[1] - c_y + (c_y - center_after[0]),
-                                )
-                                self.curves_eyes[i].setSize((c_y * 2, c_x * 2))
-
-                                self.pre_th[i] = th
-
-                        else:
-                            # No eyes detected:
-                            for ell in self.curves_eyes:
-                                ell.setPen(None)
-                            self.roi_eyes.setPen(dict(color=(230, 40, 5), width=3))
-
-
-# TODO separate eyes and tail display, and then merge for both instead
-# of having a merged class with both
-class TailTrackingSelection(CameraEmbeddedTrackingSelection):
-    def __init__(self, *args, **kwargs):
-        super().__init__(*args, tail=True, **kwargs)
-
-
-class EyeTrackingSelection(CameraEmbeddedTrackingSelection):
-    def __init__(self, *args, **kwargs):
-        super().__init__(*args, eyes=True, **kwargs)
-
-
-class EyeTailTrackingSelection(CameraEmbeddedTrackingSelection):
-    def __init__(self, *args, **kwargs):
-        super().__init__(*args, eyes=True, tail=True, **kwargs)
-
-
-class CameraViewCalib(CameraViewWidget):
-    """ """
-
-    def __init__(self, *args, **kwargs):
-        super().__init__(*args, **kwargs)
-        self.points_calib = pg.ScatterPlotItem()
-        self.display_area.addItem(self.points_calib)
-
-    def show_calibration(self, calibrator):
-        """
-
-        Parameters
-        ----------
-        calibrator :
-            
-
-        Returns
-        -------
-
-        """
-        if calibrator.proj_to_cam is not None:
-            camera_points = (
-                np.pad(
-                    calibrator.points,
-                    ((0, 0), (0, 1)),
-                    mode="constant",
-                    constant_values=1,
-                )
-                @ calibrator.proj_to_cam.T
-            )
-
-            points_dicts = []
-            for point in camera_points:
-                xn, yn = point[::-1]
-                points_dicts.append(dict(x=xn, y=yn, size=8, brush=(210, 10, 10)))
-
-            self.points_calib.setData(points_dicts)
-
-
-@jit(nopython=True)
-def _tail_points_from_coords(coords, seglen):
-    """ Computes the tail points from a list obtained from a data accumulator
-
-    Parameters
-    ----------
-    coords
-        per fish, will be x, y, theta, theta_00, theta_01, theta_02...
-    n_data_per_fish
-        number of coordinate entries per fish
-    seglen
-        length of a single segment
-
-    Returns
-    -------
-        xs, ys
-        list of coordinates
-    """
-
-    xs = []
-    ys = []
-    angles = np.zeros(coords.shape[1] - 5)
-    for i_fish in range(coords.shape[0]):
-        xs.append(coords[i_fish, 2])
-        ys.append(coords[i_fish, 0])
-        angles[0] = coords[i_fish, 4]
-        angles[1:] = angles[0] + coords[i_fish, 6:]
-        for i, an in enumerate(angles):
-            if i > 0:
-                xs.append(xs[-1])
-                ys.append(ys[-1])
-
-            # for drawing the lines, points need to be repeated
-            xs.append(xs[-1] + seglen * sin(an))
-            ys.append(ys[-1] + seglen * cos(an))
-
-    return xs, ys
-
-
-class CameraViewFish(CameraViewCalib):
-    def __init__(self, *args, **kwargs):
-        super().__init__(*args, **kwargs)
-        self.points_fish = pg.ScatterPlotItem(
-            size=5, pxMode=True, brush=(255, 0, 0), pen=None
-        )
-        self.lines_fish = pg.PlotCurveItem(
-            connect="pairs", pen=pg.mkPen((10, 100, 200), width=3)
-        )
-        self.display_area.addItem(self.points_fish)
-        self.display_area.addItem(self.lines_fish)
-        self.tracking_params = self.experiment.pipeline.fishtrack._params
-
-    def retrieve_image(self):
-        super().retrieve_image()
-
-        if len(self.experiment.acc_tracking.stored_data) == 0 or \
-                self.current_image is None:
-            return
-
-        current_data = self.experiment.acc_tracking.values_at_abs_time(
-            self.current_frame_time)
-
-        n_fish = self.tracking_params.n_fish_max
-
-        n_data_per_fish = (
-            len(current_data) - 1
-        ) // n_fish  # the first is time, the last is area
-        n_points_tail = self.tracking_params.n_segments
-        try:
-            retrieved_data = np.array(
-                current_data[: -1]  # the -1 if for the diagnostic area
-            ).reshape(n_fish, n_data_per_fish)
-            valid = np.logical_not(np.all(np.isnan(retrieved_data), 1))
-            self.points_fish.setData(
-                y=retrieved_data[valid, 2], x=retrieved_data[valid, 0]
-            )
-            if n_points_tail:
-                tail_len = (
-                    self.tracking_params.tail_length
-                    / self.tracking_params.n_segments
-                )
-                ys, xs = _tail_points_from_coords(retrieved_data, tail_len)
-                self.lines_fish.setData(x=xs, y=ys)
-        except ValueError as e:
-            pass
+import datetime
+from queue import Empty
+
+import numpy as np
+import pyqtgraph as pg
+from PyQt5.QtCore import QRectF, QPointF, QTimer
+from PyQt5.QtWidgets import QWidget, QVBoxLayout, QHBoxLayout
+
+from skimage.io import imsave
+from numba import jit
+from math import sin, cos
+from lightparam.gui import ParameterGui, ControlToggleIcon
+
+from stytra.gui.buttons import IconButton, ToggleIconButton, get_icon
+
+
+class SingleLineROI(pg.LineSegmentROI):
+    """ Subclassing pyqtgraph polyLineROI to remove the "add handle" behavior.
+    """
+    def __init__(self, *args, **kwargs):
+        super().__init__(*args, **kwargs)
+        self.translatable = False
+
+    def segmentClicked(self):
+        pass
+
+
+class CameraViewWidget(QWidget):
+    """A widget to show images from a frame source and display the camera controls.
+
+
+    Parameters
+    ----------
+
+    Returns
+    -------
+
+    """
+
+    def __init__(self, *args, experiment=None, **kwargs):
+        """
+        :param experiment: experiment to which this belongs
+                           (:class:Experiment <stytra.Experiment> object)
+        """
+
+        super().__init__(*args, **kwargs)
+
+        self.experiment = experiment
+        if experiment is not None:
+            self.camera = experiment.camera
+            experiment.gui_timer.timeout.connect(self.retrieve_image)
+        else:
+            self.gui_timer = QTimer()
+            self.gui_timer.setSingleShot(False)
+
+        self.control_params = self.experiment.camera_state
+
+        # Create the layout for the camera view:
+        self.camera_display_widget = pg.GraphicsLayoutWidget()
+
+        # Display area for showing the camera image:
+        self.display_area = pg.ViewBox(lockAspect=1, invertY=False)
+        self.display_area.setRange(
+            QRectF(0, 0, 20, 20), update=True, disableAutoRange=True
+        )
+        self.scale = 640
+
+        self.display_area.invertY(True)
+        # Image to which the frame will be set, initially black:
+        self.image_item = pg.ImageItem()
+        self.image_item.setImage(np.zeros((640, 480), dtype=np.uint8))
+        self.display_area.addItem(self.image_item)
+
+        self.camera_display_widget.addItem(self.display_area)
+
+        # Queue of frames coming from the camera
+        if hasattr(experiment, "frame_dispatcher"):
+            self.frame_queue = self.experiment.frame_dispatcher.gui_queue
+        else:
+            self.frame_queue = self.camera.frame_queue
+
+        # Queue of control parameters for the camera:
+        self.control_queue = self.camera.control_queue
+        self.camera_rotation = self.camera.rotation
+
+        self.layout = QVBoxLayout()
+        self.layout.setContentsMargins(0, 0, 0, 0)
+
+        self.layout.addWidget(self.camera_display_widget)
+
+        self.layout_control = QHBoxLayout()
+        self.layout_control.setContentsMargins(10, 0, 10, 10)
+
+        self.btn_pause = ControlToggleIcon(
+            self.experiment.camera_state,
+            "paused",
+            icon_on=get_icon("play"),
+            icon_off=get_icon("pause"),
+            action_off="Pause",
+            action_on="Play",
+        )
+        self.layout_control.addWidget(self.btn_pause)
+
+        if hasattr(self.experiment.camera_state, "replay"):
+            self.experiment.camera_state.replay = False
+
+            self.btn_rewind = ControlToggleIcon(
+                self.experiment.camera_state,
+                "replay",
+                icon_on=get_icon("rewind"),
+                action_off="Resume",
+                action_on="Replay",
+            )
+            self.layout_control.addWidget(self.btn_rewind)
+
+        if self.control_queue is not None:
+            self.btn_camera_param = IconButton(
+                icon_name="edit_camera", action_name="Configure camera"
+            )
+            self.btn_camera_param.clicked.connect(self.show_params_gui)
+            self.layout_control.addWidget(self.btn_camera_param)
+
+        self.btn_capture = IconButton(
+            icon_name="camera_flash", action_name="Capture frame"
+        )
+        self.btn_capture.clicked.connect(self.save_image)
+        self.layout_control.addWidget(self.btn_capture)
+
+        self.btn_autorange = ToggleIconButton(
+            icon_off="autoscale", icon_on="autoscaleOFF", action_on="Autoscale"
+        )
+        self.layout_control.addWidget(self.btn_autorange)
+
+        self.layout.addLayout(self.layout_control)
+        self.current_image = None
+
+        self.setLayout(self.layout)
+        self.current_frame_time = None
+
+        self.param_widget = None
+
+    def retrieve_image(self):
+        """Update displayed frame while emptying frame source queue. This is done
+        through a while loop that takes all available frames at every update.
+        
+        # TODO fix this somehow?
+        
+        **Important!** if the input queue is too fast this will produce an
+        infinite loop and block the interface!
+
+        Parameters
+        ----------
+
+        Returns
+        -------
+
+        """
+
+        first = True
+        while True:
+            try:
+                # In this way, the frame displayed is actually the most
+                # recent one added to the queue, as a queue is FILO:
+                if first:
+                    qr = self.frame_queue.get(timeout=0.0001)
+                    self.current_image = qr[-1]
+                    self.current_frame_time = qr[0]
+                    # first = False
+                else:
+                    # Else, get to free the queue:
+                    _, _ = self.frame_queue.get(timeout=0.001)
+            except Empty:
+                break
+
+        # Once obtained current image, display it:
+        if self.isVisible():
+            if self.current_image is not None:
+                if self.current_image.shape[0] != self.scale:
+                    print("old scale:", self.scale)
+                    self.scale = self.current_image.shape[0]
+                    self.scale_changed()
+                    print("new scale:", self.scale)
+                self.image_item.setImage(
+                    self.current_image, autoLevels=self.btn_autorange.isChecked()
+                )
+
+    def scale_changed(self):
+        self.display_area.setRange(
+            QRectF(0, 0, self.current_image.shape[1],
+                   self.current_image.shape[0]),
+            update=True, disableAutoRange=True
+        )
+
+
+    def save_image(self, name=None):
+        """Save a frame to the current directory."""
+        if name is None or not name:
+            timestamp = datetime.datetime.now().strftime("%Y%m%d_%H%M%S")
+            name = self.experiment.filename_base() + timestamp + "_img.png"
+        imsave(name, self.image_item.image)
+
+    def show_params_gui(self):
+        """ """
+        self.param_widget = ParameterGui(self.control_params)
+        self.param_widget.show()
+
+
+class CameraSelection(CameraViewWidget):
+    """Generic class to overlay on video an ROI that can be
+    used to select regions of the image and communicate their position to the
+    tracking algorithm (e.g., tail starting point or eyes region).
+    
+    The changes of parameters read through the ROI position are handled
+    via the track_params class, so they must have a corresponding entry in the
+    definition of the FrameProcessingMethod of the tracking function of choice.
+
+    Parameters
+    ----------
+
+    Returns
+    -------
+
+    """
+
+    def __init__(self, **kwargs):
+        super().__init__(**kwargs)
+        # Redefine the source of the displayed images to be the FrameProcessor
+        # output queue:
+        self.frame_queue = self.experiment.frame_dispatcher.gui_queue
+
+    def initialise_roi(self, roi):
+        """ROI is initialised separately, so it can first be defined in the
+        child __init__.
+
+        Parameters
+        ----------
+
+        Returns
+        -------
+
+        """
+        # Add ROI to image and connect it to the function for updating
+        # the relative params:
+        self.display_area.addItem(roi)
+        roi.sigRegionChanged.connect(self.set_pos_from_roi)
+
+    def set_pos_from_tree(self):
+        """Called when ROI position values are changed in the ParameterTree.
+        Change the position of the displayed ROI.
+
+        Parameters
+        ----------
+
+        Returns
+        -------
+
+        """
+        pass
+
+    def set_pos_from_roi(self):
+        """Called when ROI position values are changed in the displayed ROI.
+        Change the position in the ParameterTree values.
+
+        Parameters
+        ----------
+
+        Returns
+        -------
+
+        """
+        pass
+
+
+class CameraEmbeddedTrackingSelection(CameraSelection):
+    def __init__(self, tail=False, eyes=False, **kwargs):
+        """ """
+        self.eyes = eyes
+        self.tail = tail
+        super().__init__(**kwargs)
+
+        # Draw ROI for tail selection:
+        if tail:
+            self.tail_params = self.experiment.pipeline.tailtrack._params
+            self.roi_tail = SingleLineROI(
+                self.tail_points(),
+                pen=dict(color=(40, 5, 200), width=3),
+            )
+
+            # Prepare curve for plotting tracked tail position:
+            self.curve_tail = pg.PlotCurveItem(pen=dict(color=(230, 40, 5),
+                                                        width=3))
+            self.display_area.addItem(self.curve_tail)
+
+            self.initialise_roi(self.roi_tail)
+        else:
+            self.roi_tail = None
+            self.curve_tail = None
+
+        # Draw ROI for eyes region selection:
+
+        self.pre_th = [0, 0]
+        if eyes:
+            self.eye_params = self.experiment.pipeline.eyetrack._params
+            self.roi_eyes = pg.ROI(
+                pos=self.eye_params.wnd_pos,
+                size=self.eye_params.wnd_dim,
+                pen=dict(color=(5, 40, 200), width=3),
+            )
+
+            self.roi_eyes.addScaleHandle([0, 0], [1, 1])
+            self.roi_eyes.addScaleHandle([1, 1], [0, 0])
+
+            self.curves_eyes = [
+                pg.EllipseROI(
+                    pos=(0, 0), size=(10, 10), movable=False, pen=dict(color=k, width=3)
+                )
+                for k in [(5, 40, 230), (40, 230, 5)]
+            ]
+
+            for c in self.curves_eyes:
+                self.display_area.addItem(c)
+                [c.removeHandle(h) for h in c.getHandles()]
+
+            self.initialise_roi(self.roi_eyes)
+        else:
+            self.roi_eyes = None
+            self.curves_eyes = None
+
+        self.setting_param_val = False
+
+    def set_pos_from_tree(self):
+        """Go to parent for definition."""
+        print("setting from tree")
+        if not self.setting_param_val:
+            print("here")
+            if self.tail:
+                self.roi_tail.prepareGeometryChange()
+                p1, p2 = self.roi_tail.getHandles()
+                np1, np2 = self.tail_points()
+                print(np1, np2)
+                p1.setPos(QPointF(*np1))
+                p2.setPos(QPointF(*np2))
+
+                print("new")
+                p1, p2 = self.roi_tail.getHandles()
+                print((p1.x(), p1.y()), (p2.x(), p2.y()))
+                self.roi_tail.update()
+            if self.eyes:
+                self.roi_eyes.setPos(self.eye_params.wnd_pos, finish=False)
+                self.roi_eyes.setSize(self.eye_params.wnd_dim)
+
+    def tail_points(self):
+        tsy, tsx = (t * self.scale for t in self.tail_params.tail_start)
+        tly, tlx = (t * self.scale for t in self.tail_params.tail_length)
+        return (tsx, tsy), (tsx+tlx, tsy+tly)
+
+    def tail_dims(self):
+        tsy, tsx = (t * self.scale for t in self.tail_params.tail_start)
+        tly, tlx = (t * self.scale for t in self.tail_params.tail_length)
+        return (tsx, tsy), (tlx, tly)
+
+    def set_pos_from_roi(self):
+        """Go to parent for definition."""
+        print("setting from ROI")
+        p1, p2 = self.roi_tail.getHandles()
+        print((p1.x(), p1.y()), (p2.x(), p2.y()))
+        self.setting_param_val = True
+        if self.tail:
+            print("changing in set from ROI")
+            p1, p2 = self.roi_tail.getHandles()
+            print((p1.x(), p1.y()), (p2.x(), p2.y()))
+            self.tail_params.tail_start = (p1.y()/self.scale,
+                                           p1.x()/self.scale)
+            self.tail_params.params.tail_start.changed = True
+            self.tail_params.tail_length = ((p2.y() - p1.y())/self.scale,
+                                            (p2.x() - p1.x())/self.scale)
+            self.tail_params.params.tail_length.changed = True
+
+        if self.eyes:
+            self.eye_params.params.wnd_dim.changed = True
+            self.eye_params.wnd_dim = tuple([int(p) for p in self.roi_eyes.size()])
+            self.eye_params.params.wnd_pos.changed = True
+            self.eye_params.wnd_pos = tuple([int(p) for p in self.roi_eyes.pos()])
+        self.setting_param_val = False
+
+    def scale_changed(self):
+        self.set_pos_from_tree()
+
+    def retrieve_image(self):
+        """Go to parent for definition."""
+        super().retrieve_image()
+
+        if self.current_image is None:
+            return
+
+        # Get data from queue(first is timestamp)
+        if len(self.experiment.acc_tracking.stored_data) > 1:
+            # To match tracked points and frame displayed looks for matching
+            # timestamps from the two different queues:
+            retrieved_data = self.experiment.acc_tracking.values_at_abs_time(self.current_frame_time)
+            # Check for data to be displayed:
+            if self.tail:
+                # Retrieve tail angles from tail (if there are eyes, last 5*2
+                # points describe the ellipses):
+
+                angles = [getattr(retrieved_data, "theta_{:02d}".format(i))
+                          for i in range(self.tail_params.n_output_segments)]
+                # Get tail position and length from the parameters:
+                (start_y, start_x), (tail_len_y, tail_len_x) = self.tail_dims()
+                tail_length = np.sqrt(tail_len_x ** 2 + tail_len_y ** 2)
+
+                # Get segment length:
+                tail_segment_length = tail_length / (len(angles))
+                points = [np.array([start_x, start_y])]
+
+                # Calculate tail points from angles and position:
+                for angle in angles:
+                    points.append(
+                        points[-1]
+                        + tail_segment_length * np.array([np.cos(angle), np.sin(angle)])
+                    )
+                points = np.array(points)
+                self.curve_tail.setData(x=points[:, 1], y=points[:, 0])
+
+            # TODO refactor with namedtuples and rotation matrices.
+            if self.eyes:
+
+                if len(self.experiment.acc_tracking.stored_data) > 1:
+                    self.roi_eyes.setPen(dict(color=(5, 40, 200), width=3))
+                    e = retrieved_data[-10:]
+                    for i, o in enumerate([0, 5]):
+                        if e[0] == e[0]:
+                            for ell, col in zip(
+                                self.curves_eyes, [(5, 40, 230), (40, 230, 5)]
+                            ):
+                                ell.setPen(col, width=3)
+
+                            pos = self.eye_params.wnd_pos
+
+                            # This long annoying part take care of the calculation
+                            # of rotation and translation for the ROI starting from
+                            # ellipse center, axis and rotation.
+                            # Some geometry is required because pyqtgraph rotation
+                            # happens around lower corner and not
+                            # around center.
+                            th = -e[o + 4]  # eye angle from tracked ellipse
+                            c_x = int(e[o + 2] / 2)  # ellipse center x and y
+                            c_y = int(e[o + 3] / 2)
+
+                            if c_x != 0 and c_y != 0:
+                                th_conv = th * (np.pi / 180)  # in radiants now
+
+                                # rotate based on different from previous angle:
+                                self.curves_eyes[i].rotate(th - self.pre_th[i])
+
+                                # Angle and rad of center point from left lower corner:
+                                c_th = np.arctan(c_x / c_y)
+                                c_r = np.sqrt(c_x ** 2 + c_y ** 2)
+
+                                # Coords of the center after rotation around left lower
+                                # corner, to be corrected when setting position:
+                                center_after = (
+                                    np.sin(c_th + th_conv) * c_r,
+                                    np.cos(c_th + th_conv) * c_r,
+                                )
+
+                                # Calculate pos for eye ROIs. This require correction
+                                # for the box position, for the ellipse dimensions and
+                                # for the rotation around corner instead of center.
+                                self.curves_eyes[i].setPos(
+                                    e[o + 1] + pos[0] - c_x + (c_x - center_after[1]),
+                                    e[o + 0] + pos[1] - c_y + (c_y - center_after[0]),
+                                )
+                                self.curves_eyes[i].setSize((c_y * 2, c_x * 2))
+
+                                self.pre_th[i] = th
+
+                        else:
+                            # No eyes detected:
+                            for ell in self.curves_eyes:
+                                ell.setPen(None)
+                            self.roi_eyes.setPen(dict(color=(230, 40, 5), width=3))
+
+
+# TODO separate eyes and tail display, and then merge for both instead
+# of having a merged class with both
+class TailTrackingSelection(CameraEmbeddedTrackingSelection):
+    def __init__(self, *args, **kwargs):
+        super().__init__(*args, tail=True, **kwargs)
+
+
+class EyeTrackingSelection(CameraEmbeddedTrackingSelection):
+    def __init__(self, *args, **kwargs):
+        super().__init__(*args, eyes=True, **kwargs)
+
+
+class EyeTailTrackingSelection(CameraEmbeddedTrackingSelection):
+    def __init__(self, *args, **kwargs):
+        super().__init__(*args, eyes=True, tail=True, **kwargs)
+
+
+class CameraViewCalib(CameraViewWidget):
+    """ """
+
+    def __init__(self, *args, **kwargs):
+        super().__init__(*args, **kwargs)
+        self.points_calib = pg.ScatterPlotItem()
+        self.display_area.addItem(self.points_calib)
+
+    def show_calibration(self, calibrator):
+        """
+
+        Parameters
+        ----------
+        calibrator :
+            
+
+        Returns
+        -------
+
+        """
+        if calibrator.proj_to_cam is not None:
+            camera_points = (
+                np.pad(
+                    calibrator.points,
+                    ((0, 0), (0, 1)),
+                    mode="constant",
+                    constant_values=1,
+                )
+                @ calibrator.proj_to_cam.T
+            )
+
+            points_dicts = []
+            for point in camera_points:
+                xn, yn = point[::-1]
+                points_dicts.append(dict(x=xn, y=yn, size=8, brush=(210, 10, 10)))
+
+            self.points_calib.setData(points_dicts)
+
+
+@jit(nopython=True)
+def _tail_points_from_coords(coords, seglen):
+    """ Computes the tail points from a list obtained from a data accumulator
+
+    Parameters
+    ----------
+    coords
+        per fish, will be x, y, theta, theta_00, theta_01, theta_02...
+    n_data_per_fish
+        number of coordinate entries per fish
+    seglen
+        length of a single segment
+
+    Returns
+    -------
+        xs, ys
+        list of coordinates
+    """
+
+    xs = []
+    ys = []
+    angles = np.zeros(coords.shape[1] - 5)
+    for i_fish in range(coords.shape[0]):
+        xs.append(coords[i_fish, 2])
+        ys.append(coords[i_fish, 0])
+        angles[0] = coords[i_fish, 4]
+        angles[1:] = angles[0] + coords[i_fish, 6:]
+        for i, an in enumerate(angles):
+            if i > 0:
+                xs.append(xs[-1])
+                ys.append(ys[-1])
+
+            # for drawing the lines, points need to be repeated
+            xs.append(xs[-1] + seglen * sin(an))
+            ys.append(ys[-1] + seglen * cos(an))
+
+    return xs, ys
+
+
+class CameraViewFish(CameraViewCalib):
+    def __init__(self, *args, **kwargs):
+        super().__init__(*args, **kwargs)
+        self.points_fish = pg.ScatterPlotItem(
+            size=5, pxMode=True, brush=(255, 0, 0), pen=None
+        )
+        self.lines_fish = pg.PlotCurveItem(
+            connect="pairs", pen=pg.mkPen((10, 100, 200), width=3)
+        )
+        self.display_area.addItem(self.points_fish)
+        self.display_area.addItem(self.lines_fish)
+        self.tracking_params = self.experiment.pipeline.fishtrack._params
+
+    def retrieve_image(self):
+        super().retrieve_image()
+
+        if len(self.experiment.acc_tracking.stored_data) == 0 or \
+                self.current_image is None:
+            return
+
+        current_data = self.experiment.acc_tracking.values_at_abs_time(
+            self.current_frame_time)
+
+        n_fish = self.tracking_params.n_fish_max
+
+        n_data_per_fish = (
+            len(current_data) - 1
+        ) // n_fish  # the first is time, the last is area
+        n_points_tail = self.tracking_params.n_segments
+        try:
+            retrieved_data = np.array(
+                current_data[: -1]  # the -1 if for the diagnostic area
+            ).reshape(n_fish, n_data_per_fish)
+            valid = np.logical_not(np.all(np.isnan(retrieved_data), 1))
+            self.points_fish.setData(
+                y=retrieved_data[valid, 2], x=retrieved_data[valid, 0]
+            )
+            if n_points_tail:
+                tail_len = (
+                    self.tracking_params.tail_length
+                    / self.tracking_params.n_segments
+                )
+                ys, xs = _tail_points_from_coords(retrieved_data, tail_len)
+                self.lines_fish.setData(x=xs, y=ys)
+        except ValueError as e:
+            pass