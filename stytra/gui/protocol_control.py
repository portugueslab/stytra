from PyQt5.QtCore import QRectF, pyqtSignal, Qt
from PyQt5.QtWidgets import QVBoxLayout, QPushButton, QHBoxLayout,\
    QWidget, QLayout, QComboBox, \
     QProgressBar, QLabel, QSplitter

from pyqtgraph.parametertree import ParameterTree

import inspect

from stytra.stimulation import protocols
from stytra.stimulation.protocols import Protocol


class ProtocolDropdown(QComboBox):
    def __init__(self):
        super().__init__()
        self.setEditable(False)

        prot_classes = inspect.getmembers(protocols, inspect.isclass)
        self.prot_classdict = {prot[1].name: prot[1]
                               for prot in prot_classes if issubclass(prot[1],
                                                                      Protocol)}
        self.addItems(list(self.prot_classdict.keys()))


class ProtocolControlWidget(QWidget):
    sig_closing = pyqtSignal()

    def __init__(self, experiment=None, *args):
        """
        Widget for controlling the stimulation.
        :param app: Qt5 app
        :param experiment: Experiment object
        """
        super().__init__(*args)
        self.protocol_runner = experiment.protocol_runner

        self.experiment = experiment

        # Create parametertree for protocol parameter control
        self.protocol_params_tree = ParameterTree(showHeader=False)
        # self.protocol_params_tree.setParameters(self.protocol_runner.protocol.params)

        # Widgets for protocol choosing
        self.layout_choose = QHBoxLayout()
        # self.combo_prot = ProtocolDropdown()
        self.combo_prot = QComboBox()
        self.combo_prot.addItems(list(self.experiment.prot_class_dict.keys()))
        self.protocol_params_butt = QPushButton('Protocol parameters')
        self.protocol_params_butt.clicked.connect(self.show_stim_params_gui)
        self.layout_choose.addWidget(self.combo_prot)
        self.layout_choose.addWidget(self.protocol_params_butt)

        # Widgets for protocol running
        self.layout_run = QHBoxLayout()
        self.button_toggle_prot = QPushButton("▶")
        self.progress_bar = QProgressBar()
        self.progress_bar.setFormat('%p% %v/%m')
        self.layout_run.addWidget(self.button_toggle_prot)
        self.layout_run.addWidget(self.progress_bar)

        self.button_toggle_prot.clicked.connect(self.toggle_protocol_running)
        if self.protocol_runner.protocol is None:
            self.button_toggle_prot.setEnabled(False)

        self.timer = None
        self.layout = QVBoxLayout()

        self.layout.setContentsMargins(0, 0, 0, 0)

        self.layout.addLayout(self.layout_run)
        self.layout.addLayout(self.layout_choose)

        self.protocol_runner.sig_protocol_updated.connect(self.update_stim_duration)
        self.protocol_runner.sig_timestep.connect(self.update_progress)

        self.setLayout(self.layout)

        if self.experiment.last_protocol is not None:
            self.set_protocol(self.experiment.prot_class_dict[self.experiment.last_protocol])
            self.combo_prot.setCurrentIndex(list(self.experiment.prot_class_dict.keys()).index(
                self.experiment.last_protocol))
        self.combo_prot.currentIndexChanged.connect(self.set_prot_from_dropdown)

    def show_stim_params_gui(self):
        self.protocol_params_tree.setParameters(self.protocol_runner.protocol.params)
        self.protocol_params_tree.show()
        self.protocol_params_tree.setWindowTitle('Stimulus parameters')
        self.protocol_params_tree.resize(300, 600)

    def toggle_protocol_running(self):
        # Start/stop the protocol:
        if not self.protocol_runner.running:
            self.experiment.start_protocol()
            self.button_toggle_prot.setText("■")
        else:
            self.experiment.end_protocol()
            self.button_toggle_prot.setText("▶")

    def update_stim_duration(self):
        self.progress_bar.setMaximum(int(self.protocol_runner.duration))

    def update_progress(self):
        self.progress_bar.setValue(int(self.protocol_runner.t))

    def protocol_changed(self):
        self.progress_bar.setValue(0)

    def set_protocol(self, Protclass):
        """Use dropdown menu to change the protocol.
        """
        protocol = Protclass()
        self.protocol_runner.set_new_protocol(protocol)
        self.button_toggle_prot.setEnabled(True)
<<<<<<< HEAD


class TrackingMethodDropdown(QComboBox):
    def __init__(self):
        super().__init__()
        prot_classes = inspect.getmembers(protocols, inspect.isclass)

        self.setEditable(False)
        self.prot_classdict = {prot[1].name: prot[1]
                               for prot in prot_classes if issubclass(prot[1],
                                                                      Protocol)}

        self.addItems(list(self.prot_classdict.keys()))



class TrackingProtocolControl(ProtocolControlWidget):
    def __init__(self, *args, **kwargs):
        super().__init__(*args, **kwargs)
        self.combo_tracking_method = QComboBox
=======
        self.protocol_params_tree.setParameters(self.protocol_runner.protocol.params)

    def set_prot_from_dropdown(self):
        Protclass = self.experiment.prot_class_dict[
            self.combo_prot.currentText()]
        self.set_protocol(Protclass)
>>>>>>> 86ee674e
<|MERGE_RESOLUTION|>--- conflicted
+++ resolved
@@ -112,7 +112,12 @@
         protocol = Protclass()
         self.protocol_runner.set_new_protocol(protocol)
         self.button_toggle_prot.setEnabled(True)
-<<<<<<< HEAD
+        self.protocol_params_tree.setParameters(self.protocol_runner.protocol.params)
+
+    def set_prot_from_dropdown(self):
+        Protclass = self.experiment.prot_class_dict[
+            self.combo_prot.currentText()]
+        self.set_protocol(Protclass)
 
 
 class TrackingMethodDropdown(QComboBox):
@@ -133,11 +138,3 @@
     def __init__(self, *args, **kwargs):
         super().__init__(*args, **kwargs)
         self.combo_tracking_method = QComboBox
-=======
-        self.protocol_params_tree.setParameters(self.protocol_runner.protocol.params)
-
-    def set_prot_from_dropdown(self):
-        Protclass = self.experiment.prot_class_dict[
-            self.combo_prot.currentText()]
-        self.set_protocol(Protclass)
->>>>>>> 86ee674e
