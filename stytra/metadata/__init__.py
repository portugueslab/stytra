--- conflicted
+++ resolved
@@ -14,19 +14,8 @@
     ad maiorem dei gloriam.
     """
 
-<<<<<<< HEAD
-    # Metadata entries are categorized with a fixed dictionary:
-    metadata_categories = dict(MetadataFish='fish',
-                               MetadataLightsheet='imaging',
-                               MetadataGeneral='general',
-                               MetadataCamera='camera')
-
-    # Categories are initialized by default
-    data_dict_template = dict(fish={}, stimulus={}, imaging={}, behaviour={}, general={}, camera={})
-=======
     # Categories are hardwired, to control integrity of the output HDF5 file
     data_dict_template = dict(fish={}, stimulus={}, imaging={}, behaviour={}, general={})
->>>>>>> ac8eec8a
 
     def __init__(self, *data_tuples_list, folder_path='./'):
         """
@@ -181,24 +170,6 @@
                             args[-1][key_new_dict] = self.last_metadata[category][key_new_dict]
 
                 elif isinstance(args[-1], Metadata):  # parameterized objects
-<<<<<<< HEAD
-                    try:
-                        category = DataCollector.metadata_categories[type(args[-1]).__name__]
-                        for key_new_obj in args[-1].get_param_dict().keys():
-                            param_obj = args[-1].params()[key_new_obj]
-
-                            if not param_obj.constant:  # leave eventual constant values
-                                if key_new_obj in self.last_metadata[category].keys():  # check if stored
-                                    old_entry = self.last_metadata[category][key_new_obj]
-                                    if isinstance(param_obj, param.Integer):
-                                        old_entry = int(old_entry)
-                                    elif isinstance(param_obj, param.String):
-                                        old_entry = str(old_entry)
-
-                                    setattr(args[-1], key_new_obj, old_entry)
-                    except KeyError:
-                        pass
-=======
                     category = args[-1].category
                     for key_new_obj in args[-1].get_param_dict().keys():
                         param_obj = args[-1].params()[key_new_obj]
@@ -212,7 +183,6 @@
                                     old_entry = str(old_entry)
 
                                 setattr(args[-1], key_new_obj, old_entry)
->>>>>>> ac8eec8a
 
                 elif len(args) == 4:  # dict entries and objects attributes
                     category = args[0]
@@ -252,7 +222,6 @@
 
     def get_gui(self, save_button=True):
         return ParameterGui(metadata_obj=self, save_button=save_button)
-
 
 
 class MetadataFish(Metadata):
@@ -285,16 +254,10 @@
     trigger = param.ObjectSelector(default='External', objects=['Internal', 'External'])
 
 
-
 class MetadataCamera(Metadata):
-<<<<<<< HEAD
+    category = 'camera'
     exposure = param.Number(default=2.0, bounds=[0.1, 50], doc='Exposure (ms)')
-=======
-    category = 'camera'
-    exposure = param.Number(default=2.0, bounds=[0.5, 50], doc='Exposure (ms)')
->>>>>>> ac8eec8a
     gain = param.Number(default=1.0, bounds=[0.1, 3], doc='Camera amplification gain')
-
 
 
 class MetadataGeneral(Metadata):
@@ -303,4 +266,4 @@
     category = 'general'
 
     experiment_name = param.String()
-    experimenter_name = param.String()
+    experimenter_name = param.String()