<<<<<<< HEAD
# 0.8.23
## Fixes
- fixes bug for stimulus combiner log


# 0.8.22
## New features
- Added random dot kinematogram
- Calibrator size is now adjustable
=======
# 0.8.22
## New features
- random dot kinematogram stimulus added
- projector-camera calibration pattern size can be changed from GUI
- fixation cross stimulus added

## Improvements
- added custom metadata example
- imporved custom tracking documentation

## Fixes
- combined stimuli save metadata correctly
>>>>>>> e40c52f4

# 0.8.21
## New features
- recording videos along with online tracking is supported

## Fixes
- the tracking pipeline output type changes work again (Stytra does not crash anymore when changing the number of fish or tail segments) 

# 0.8.20
## Fixes
- Maximal exposure fo the camera can now be 1s, minimal framerate 1Hz

# 0.8.19
## Fixes
- Tracking a video from a file loops it now
- Fixed parts of the video recording experiment (#15)

## Improvements
- Background subtractor has an option
- Added an option to track every nth frame, for running slow and fast tracking functions at the same time

# 0.8.17
## Fixes
- Experiment parameters saved more consistently

## Improvements
- Initial support for Basler camera
- Added example to test camera in computer config

# 0.8.16
## Fixes
- Tests on Travis working properly now for full experiments with tracking

## Improvements
- Switched to PyAV for video reading 

# 0.8.15
## Fixes
- Fix for eye contour detection due to a change in the OpenCV API

# 0.8.14
## Fixes
- replay working again
- if the camera is paused before the first frame arrives Stytra does not crash anymore
- the replay buffer has a maximum length to prevent memory overflow

# 0.8.12
## Fixes
- fixed Ximea bug introduced by the previous version
- tests run again and work on Travis

# 0.8.11
## Improvements
- Full-featured FLIR/PointGray camera support by @EricThomson and @vigji

# 0.8.10
## Fixes
- fixed tracking crash for displaying diagnostics in fish tracking

# 0.8.8 and 0.8.9
## Fixes
- fixed offline tracking issues

# 0.8.7
## Improvements
- improved workflow for offline tracking

## Fixes
- offline tracking works on OS X

# 0.8.6

## New features
- added script for running Stytra offline on pre-recorded videos

# 0.8.4

## New features
- maximal stimulus display framerate can be set
- added a new conditional stimulus that has a different conditions for the two possible switches
(stim_on->stim_off) on condition_off and and (stim_on->stim_off) on condition_on
This enables the TwoRadiusCenteringWrapper, a centering stimulus which appears when the fish disappears
from the outer border and disappears when the fish is close to the center.
- more improvements to conditional stimuli, please see API documentation for stimuli/conditional.
- fish position estimator also allows querying velocity

## Fixes
- after long runs, Stytra does not hang on exit anymore (fix in ArrayQueues 1.2)
- remaining protocol duration estimate is refreshed during execution, so protocols
whose duration depends on the animal behavior (such as those with a CenteringWrapper)
display more sensible numbers.
- Stytra version, in addition to condition, is now saved
- single source for log names, so that metadata corresponds to file names
- the accumulators keep only a partial history if the protocol is not running, in order to
prevent overflowing the memory.
- fixed crash on capturing camera image if the experiment was not started yet

## Changes in default behavior
- `CenteringWrapper` has the radial centering stimulus by default, the non-centering
stimulus is specified as the `stimulus` keyword argument 

## Documentation updates
- large reorganization and inclusion of the mansucript


# Stytra 0.8

## New features
- flexible tracking pipeline specification using the Pipeline class  
- OpenCV cameras supported, along with exposure and framerate adjustments
- combined tail and eye tracking works well
- stimulus display framerate is also shown, minimum framerates can be set

## Fixes
- all time-delta calculations are based on a single time-point
defined in the experiment class
- video file framerate setting works

## Changes in default behavior
-  Plotting is now frozen on experiment start, in order not to interfere
with stimulus display

## Known issues
- If using the current release of PyQtGraph (0.10) Stytra crashes on exit
this can be resolved by installing the master branch of PyQtGraph
- On macOS Experiments with tracking hang after closure and need to be
forced to close

## API changes
- Subclassing the estimator does not need to handle the estimator log creation, 
it is done automatically
<|MERGE_RESOLUTION|>--- conflicted
+++ resolved
@@ -1,14 +1,7 @@
-<<<<<<< HEAD
 # 0.8.23
 ## Fixes
 - fixes bug for stimulus combiner log
 
-
-# 0.8.22
-## New features
-- Added random dot kinematogram
-- Calibrator size is now adjustable
-=======
 # 0.8.22
 ## New features
 - random dot kinematogram stimulus added
@@ -21,7 +14,6 @@
 
 ## Fixes
 - combined stimuli save metadata correctly
->>>>>>> e40c52f4
 
 # 0.8.21
 ## New features
