--- conflicted
+++ resolved
@@ -5,7 +5,4 @@
 
 pytest
 pytest-cov
-<<<<<<< HEAD
-=======
-black
->>>>>>> a2575440
+black