import numpy as np
import pandas as pd

from stytra import Stytra
from stytra.stimulation import Protocol
from stytra.stimulation.stimuli import ClosedLoop1DGratings


class ClosedLoop1D(Protocol):
    name = "closed_loop1D_gratings"

    def __init__(self):
        super().__init__()

        self.add_params(
            inter_stim_pause=20.,
            grating_vel=10.,
            grating_duration=10.,
            grating_cycle=10,
        )

    def get_stim_sequence(self):
        stimuli = []
        # # gratings
<<<<<<< HEAD
        p = self.params['inter_stim_pause']/2
        v = self.params['grating_vel']
        d = self.params['grating_duration']

        t_base = [0, p, p, p + d, p + d, 2 * p + d]
        vel_base = [0, 0, -v, -v, 0, 0]
        t = []
        vel = []
        gain = []
        gain_values = [0, 0.5, 1, 1.5]
        np.random.shuffle(gain_values)

        t.extend(t_base)
        vel.extend(vel_base)
        gain.extend([0, 0, gain_values[0], gain_values[0], 0, 0])

        # Low, medium, high gain:
        for g in [0.5, 1, 1.5]:
            t.extend(t[-1] + np.array(t_base))
            vel.extend(vel_base)
            gain.extend([0, 0, g, g, 0, 0])

        df = pd.DataFrame(dict(t=t, vel=vel, gain=gain))

        stimuli.append(ClosedLoop1DGratings(df,
                                            grating_angle=np.pi/2,
                                            grating_period=self.params[
                                                   'grating_cycle'],
                                            color=(255, )*3))
=======
        p = 2  # self.params['inter_stim_pause']/2
        v = 20  # self.params['grating_vel']
        d = 10  # self.params['grating_duration']

        df = pd.DataFrame(
            dict(t=[0, p, p, p + d, p + d, 2 * p + d], vel_x=[0, 0, -v, -v, 0, 0])
        )

        stimuli.append(
            ClosedLoop1DGratings(
                df_param=df,
                grating_angle=np.pi / 2,
                grating_period=self.params["grating_cycle"],
                color=(255,) * 3,
            )
        )
>>>>>>> 7c2f10e4
        return stimuli


if __name__ == "__main__":
    save_dir = r'D:\vilim\stytra\\'
    camera_config = dict(type="ximea")

    tracking_config = dict(
        embedded=True, tracking_method="angle_sweep", estimator="vigor"
    )

    display_config = dict(full_screen=True)

    # We make a new instance of Stytra with this protocol as the only option
    s = Stytra(
        protocols=[ClosedLoop1D],
        camera_config=camera_config,
        tracking_config=tracking_config,
        display_config=display_config,
<<<<<<< HEAD
        dir_save=save_dir,
=======
        dir_save=r"D:\vilim\stytra\\",
>>>>>>> 7c2f10e4
    )
<|MERGE_RESOLUTION|>--- conflicted
+++ resolved
@@ -1,97 +1,72 @@
-import numpy as np
-import pandas as pd
-
-from stytra import Stytra
-from stytra.stimulation import Protocol
-from stytra.stimulation.stimuli import ClosedLoop1DGratings
-
-
-class ClosedLoop1D(Protocol):
-    name = "closed_loop1D_gratings"
-
-    def __init__(self):
-        super().__init__()
-
-        self.add_params(
-            inter_stim_pause=20.,
-            grating_vel=10.,
-            grating_duration=10.,
-            grating_cycle=10,
-        )
-
-    def get_stim_sequence(self):
-        stimuli = []
-        # # gratings
-<<<<<<< HEAD
-        p = self.params['inter_stim_pause']/2
-        v = self.params['grating_vel']
-        d = self.params['grating_duration']
-
-        t_base = [0, p, p, p + d, p + d, 2 * p + d]
-        vel_base = [0, 0, -v, -v, 0, 0]
-        t = []
-        vel = []
-        gain = []
-        gain_values = [0, 0.5, 1, 1.5]
-        np.random.shuffle(gain_values)
-
-        t.extend(t_base)
-        vel.extend(vel_base)
-        gain.extend([0, 0, gain_values[0], gain_values[0], 0, 0])
-
-        # Low, medium, high gain:
-        for g in [0.5, 1, 1.5]:
-            t.extend(t[-1] + np.array(t_base))
-            vel.extend(vel_base)
-            gain.extend([0, 0, g, g, 0, 0])
-
-        df = pd.DataFrame(dict(t=t, vel=vel, gain=gain))
-
-        stimuli.append(ClosedLoop1DGratings(df,
-                                            grating_angle=np.pi/2,
-                                            grating_period=self.params[
-                                                   'grating_cycle'],
-                                            color=(255, )*3))
-=======
-        p = 2  # self.params['inter_stim_pause']/2
-        v = 20  # self.params['grating_vel']
-        d = 10  # self.params['grating_duration']
-
-        df = pd.DataFrame(
-            dict(t=[0, p, p, p + d, p + d, 2 * p + d], vel_x=[0, 0, -v, -v, 0, 0])
-        )
-
-        stimuli.append(
-            ClosedLoop1DGratings(
-                df_param=df,
-                grating_angle=np.pi / 2,
-                grating_period=self.params["grating_cycle"],
-                color=(255,) * 3,
-            )
-        )
->>>>>>> 7c2f10e4
-        return stimuli
-
-
-if __name__ == "__main__":
-    save_dir = r'D:\vilim\stytra\\'
-    camera_config = dict(type="ximea")
-
-    tracking_config = dict(
-        embedded=True, tracking_method="angle_sweep", estimator="vigor"
-    )
-
-    display_config = dict(full_screen=True)
-
-    # We make a new instance of Stytra with this protocol as the only option
-    s = Stytra(
-        protocols=[ClosedLoop1D],
-        camera_config=camera_config,
-        tracking_config=tracking_config,
-        display_config=display_config,
-<<<<<<< HEAD
-        dir_save=save_dir,
-=======
-        dir_save=r"D:\vilim\stytra\\",
->>>>>>> 7c2f10e4
-    )
+import numpy as np
+import pandas as pd
+
+from stytra import Stytra
+from stytra.stimulation import Protocol
+from stytra.stimulation.stimuli import ClosedLoop1DGratings
+
+
+class ClosedLoop1D(Protocol):
+    name = "closed_loop1D_gratings"
+
+    def __init__(self):
+        super().__init__()
+
+        self.add_params(inter_stim_pause=20.,
+                        grating_vel=10.,
+                        grating_duration=10.,
+                        grating_cycle=10)
+
+    def get_stim_sequence(self):
+        stimuli = []
+        # # gratings
+        p = self.params['inter_stim_pause']/2
+        v = self.params['grating_vel']
+        d = self.params['grating_duration']
+
+        t_base = [0, p, p, p + d, p + d, 2 * p + d]
+        vel_base = [0, 0, -v, -v, 0, 0]
+        t = []
+        vel = []
+        gain = []
+        gain_values = [0, 0.5, 1, 1.5]
+        np.random.shuffle(gain_values)
+
+        t.extend(t_base)
+        vel.extend(vel_base)
+        gain.extend([0, 0, gain_values[0], gain_values[0], 0, 0])
+
+        # Low, medium, high gain:
+        for g in [0.5, 1, 1.5]:
+            t.extend(t[-1] + np.array(t_base))
+            vel.extend(vel_base)
+            gain.extend([0, 0, g, g, 0, 0])
+
+        df = pd.DataFrame(dict(t=t, vel=vel, gain=gain))
+
+        stimuli.append(ClosedLoop1DGratings(df,
+                                            grating_angle=np.pi/2,
+                                            grating_period=self.params[
+                                                   'grating_cycle'],
+                                            color=(255, )*3))
+        return stimuli
+
+
+if __name__ == "__main__":
+    save_dir = r'D:\vilim\stytra\\'
+    camera_config = dict(type="ximea")
+
+    tracking_config = dict(
+        embedded=True, tracking_method="angle_sweep", estimator="vigor"
+    )
+
+    display_config = dict(full_screen=True)
+
+    # We make a new instance of Stytra with this protocol as the only option
+    s = Stytra(
+        protocols=[ClosedLoop1D],
+        camera_config=camera_config,
+        tracking_config=tracking_config,
+        display_config=display_config,
+        dir_save=save_dir,
+    )