from stytra import Stytra
from stytra.stimulation import Protocol
from stytra.stimulation.stimuli.visual import Pause, FullFieldVisualStimulus


class FlashProtocol(Protocol):
    name = "flash protocol"

    def __init__(self):
        super().__init__()
        self.add_params(period_sec=5., flash_duration=2.)

    def get_stim_sequence(self):
        stimuli = [
            Pause(duration=self.params["period_sec"] - self.params["flash_duration"]),
            FullFieldVisualStimulus(
                duration=self.params["flash_duration"], color=(255, 255, 255)
            ),
        ]
        return stimuli


if __name__ == "__main__":

    # Reading from a file:
    # This will work only with a file!
    # TODO provide downloadable example file
    file = r"J:\_Shared\stytra\fish_tail.h5"
    camera_config = dict(video_file=file, rotation=1)

<<<<<<< HEAD
    # # Reading from a Ximea camera:
=======
    # Reading from a Ximea camera:
>>>>>>> 825f53b1
    # camera_config = dict(type="ximea")

    tracking_config = dict(
        embedded=True, tracking_method="angle_sweep", preprocessing_method="prefilter"
    )

    # We make a new instance of Stytra with this protocol as the only option
    s = Stytra(
        protocols=[FlashProtocol],
        camera_config=camera_config,
        tracking_config=tracking_config,
        dir_save=r"D:\vilim\stytra\\",
    )<|MERGE_RESOLUTION|>--- conflicted
+++ resolved
@@ -28,11 +28,7 @@
     file = r"J:\_Shared\stytra\fish_tail.h5"
     camera_config = dict(video_file=file, rotation=1)
 
-<<<<<<< HEAD
-    # # Reading from a Ximea camera:
-=======
     # Reading from a Ximea camera:
->>>>>>> 825f53b1
     # camera_config = dict(type="ximea")
 
     tracking_config = dict(
